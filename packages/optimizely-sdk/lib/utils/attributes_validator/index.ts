--- conflicted
+++ resolved
@@ -13,11 +13,7 @@
  * See the License for the specific language governing permissions and
  * limitations under the License.
  */
-<<<<<<< HEAD
-import { sprintf } from '@utils/fns';
-=======
 import { sprintf } from '../../utils/fns';
->>>>>>> 843c9c47
 import { ObjectWithUnknownProperties } from '../../shared_types';
 
 import fns from '@utils/fns';
