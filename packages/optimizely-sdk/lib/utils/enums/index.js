--- conflicted
+++ resolved
@@ -177,12 +177,7 @@
  *    - attributes {Object|undefined}
  *    - eventTags {Object|undefined}
  *    - logEvent {Object}
-<<<<<<< HEAD
- *
- *  DECISION: A decision is made in the system. i.e. user activation,
-=======
  *  DECISION: A decision is made in the system. i.e. user activation, 
->>>>>>> dd8c502e
  *  feature access or feature-variable value retrieval
  *  Callbacks will receive an object argument with the following properties:
  *    - type {string}
