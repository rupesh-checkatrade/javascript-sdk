/**
 * Copyright 2020-2022, Optimizely
 *
 * Licensed under the Apache License, Version 2.0 (the "License");
 * you may not use this file except in compliance with the License.
 * You may obtain a copy of the License at
 *
 * http://www.apache.org/licenses/LICENSE-2.0
 *
 * Unless required by applicable law or agreed to in writing, software
 * distributed under the License is distributed on an "AS IS" BASIS,
 * WITHOUT WARRANTIES OR CONDITIONS OF ANY KIND, either express or implied.
 * See the License for the specific language governing permissions and
 * limitations under the License.
 */
import { ErrorHandler, LogHandler, LogLevel, LoggerFacade } from '@optimizely/js-sdk-logging';
import { EventProcessor } from '@optimizely/js-sdk-event-processor';

<<<<<<< HEAD
import { NotificationCenter } from '../modules/utils';
=======
import { NOTIFICATION_TYPES } from '@optimizely/js-sdk-utils';
import {NotificationCenter as NotificationCenterImpl} from './core/notification_center'
>>>>>>> e092f81a

export interface BucketerParams {
  experimentId: string;
  experimentKey: string;
  userId: string;
  trafficAllocationConfig: TrafficAllocation[];
  experimentKeyMap: { [key: string]: Experiment };
  experimentIdMap: { [id: string]: Experiment };
  groupIdMap: { [key: string]: Group };
  variationIdMap: { [id: string]: Variation };
  logger: LogHandler;
  bucketingId: string;
}

export interface DecisionResponse<T> {
  readonly result: T;
  readonly reasons: (string | number)[][];
}

export type UserAttributes = {
  // TODO[OASIS-6649]: Don't use any type
  // eslint-disable-next-line  @typescript-eslint/no-explicit-any
  [name: string]: any;
}

export interface ExperimentBucketMap {
  [experiment_id: string]:
  { variation_id: string }
}

// Information about past bucketing decisions for a user.
export interface UserProfile {
  user_id: string;
  experiment_bucket_map: ExperimentBucketMap;
}

export type EventTags = {
  [key: string]: string | number | null;
};

export interface UserProfileService {
  lookup(userId: string): UserProfile;
  save(profile: UserProfile): void;
}

export interface DatafileManagerConfig {
  sdkKey: string,
  datafile?: string;
}

export interface DatafileOptions {
  autoUpdate?: boolean;
  updateInterval?: number;
  urlTemplate?: string;
  datafileAccessToken?: string;
}

export interface ListenerPayload {
  userId: string;
  attributes?: UserAttributes;
}

export type NotificationListener<T extends ListenerPayload> = (notificationData: T) => void;

// NotificationCenter-related types
export interface NotificationCenter {
  addNotificationListener<T extends ListenerPayload>(
    notificationType: string,
    callback: NotificationListener<T>
  ): number;
  removeNotificationListener(listenerId: number): boolean;
  clearAllNotificationListeners(): void;
  clearNotificationListeners(notificationType: NOTIFICATION_TYPES): void;
}

// An event to be submitted to Optimizely, enabling tracking the reach and impact of
// tests and feature rollouts.
export interface Event {
  // URL to which to send the HTTP request.
  url: string;
  // HTTP method with which to send the event.
  httpVerb: 'POST';
  // Value to send in the request body, JSON-serialized.
  // TODO[OASIS-6649]: Don't use any type
  // eslint-disable-next-line  @typescript-eslint/no-explicit-any
  params: any;
}

export interface EventDispatcher {
  /**
   * @param event
   *        Event being submitted for eventual dispatch.
   * @param callback
   *        After the event has at least been queued for dispatch, call this function to return
   *        control back to the Client.
   */
  dispatchEvent: (event: Event, callback: (response: { statusCode: number; }) => void) => void;
}

export interface VariationVariable {
  id: string;
  value: string;
}

export interface Variation {
  id: string;
  key: string;
  featureEnabled?: boolean;
  variablesMap: OptimizelyVariablesMap;
  variables?: VariationVariable[];
}

export interface Experiment {
  id: string;
  key: string;
  variations: Variation[];
  variationKeyMap: { [key: string]: Variation };
  groupId?: string;
  layerId: string;
  status: string;
  audienceConditions: Array<string | string[]>;
  audienceIds: string[];
  trafficAllocation: TrafficAllocation[];
  forcedVariations?: { [key: string]: string };
}

export enum VariableType {
  BOOLEAN = 'boolean',
  DOUBLE = 'double',
  INTEGER = 'integer',
  STRING = 'string',
  JSON = 'json',
}

export interface FeatureVariable {
  type: VariableType;
  key: string;
  id: string;
  defaultValue: string;
  subType?: string;
}

export interface FeatureFlag {
  rolloutId: string;
  key: string;
  id: string;
  experimentIds: string[],
  variables: FeatureVariable[],
  variableKeyMap: { [key: string]: FeatureVariable }
  groupId?: string;
}

export type Condition = {
  name: string;
  type: string;
  match?: string;
  value: string | number | boolean | null;
}

export interface Audience {
  id: string;
  name: string;
  conditions: unknown[] | string;
}

export interface TrafficAllocation {
  entityId: string;
  endOfRange: number;
}

export interface Group {
  id: string;
  policy: string;
  trafficAllocation: TrafficAllocation[];
  experiments: Experiment[];
}

export interface TrafficAllocation {
  entityId: string;
  endOfRange: number;
}

export interface Group {
  id: string;
  policy: string;
  trafficAllocation: TrafficAllocation[];
  experiments: Experiment[];
}

export interface FeatureKeyMap {
  [key: string]: FeatureFlag
}

export interface OnReadyResult {
  success: boolean;
  reason?: string;
}

export type ObjectWithUnknownProperties = {
  [key: string]: unknown;
}

export interface Rollout {
  id: string;
  experiments: Experiment[];
}

//TODO: Move OptimizelyDecideOption to @optimizely/optimizely-sdk/lib/utils/enums
export enum OptimizelyDecideOption {
  DISABLE_DECISION_EVENT = 'DISABLE_DECISION_EVENT',
  ENABLED_FLAGS_ONLY = 'ENABLED_FLAGS_ONLY',
  IGNORE_USER_PROFILE_SERVICE = 'IGNORE_USER_PROFILE_SERVICE',
  INCLUDE_REASONS = 'INCLUDE_REASONS',
  EXCLUDE_VARIABLES = 'EXCLUDE_VARIABLES'
}

/**
 * options required to create optimizely object
 */
export interface OptimizelyOptions {
  UNSTABLE_conditionEvaluators?: unknown;
  clientEngine: string;
  clientVersion?: string;
  // TODO[OASIS-6649]: Don't use object type
  // eslint-disable-next-line  @typescript-eslint/ban-types
  datafile?: string | object;
  datafileManager?: DatafileManager;
  errorHandler: ErrorHandler;
  eventProcessor: EventProcessor;
  isValidInstance: boolean;
  jsonSchemaValidator?: {
    validate(jsonObject: unknown): boolean,
  };
  logger: LoggerFacade;
  sdkKey?: string;
  userProfileService?: UserProfileService | null;
  defaultDecideOptions?: OptimizelyDecideOption[];
  notificationCenter: NotificationCenterImpl;
}

/**
 * Optimizely Config Entities
 */
export interface OptimizelyExperiment {
  id: string;
  key: string;
  audiences: string;
  variationsMap: {
    [variationKey: string]: OptimizelyVariation;
  };
}

export interface OptimizelyVariable {
  id: string;
  key: string;
  type: string;
  value: string;
}

export interface Client {
  notificationCenter: NotificationCenter;
  createUserContext(
    userId: string,
    attributes?: UserAttributes
  ): OptimizelyUserContext | null;
  activate(
    experimentKey: string,
    userId: string,
    attributes?: UserAttributes
  ): string | null;
  track(
    eventKey: string,
    userId: string,
    attributes?: UserAttributes,
    eventTags?: EventTags
  ): void;
  getVariation(
    experimentKey: string,
    userId: string,
    attributes?: UserAttributes
  ): string | null;
  setForcedVariation(experimentKey: string, userId: string, variationKey: string | null): boolean;
  getForcedVariation(experimentKey: string, userId: string): string | null;
  isFeatureEnabled(
    featureKey: string,
    userId: string,
    attributes?: UserAttributes
  ): boolean;
  getEnabledFeatures(
    userId: string,
    attributes?: UserAttributes
  ): string[];
  getFeatureVariable(
    featureKey: string,
    variableKey: string,
    userId: string,
    attributes?: UserAttributes
  ): unknown;
  getFeatureVariableBoolean(
    featureKey: string,
    variableKey: string,
    userId: string,
    attributes?: UserAttributes
  ): boolean | null;
  getFeatureVariableDouble(
    featureKey: string,
    variableKey: string,
    userId: string,
    attributes?: UserAttributes
  ): number | null;
  getFeatureVariableInteger(
    featureKey: string,
    variableKey: string,
    userId: string,
    attributes?: UserAttributes
  ): number | null;
  getFeatureVariableString(
    featureKey: string,
    variableKey: string,
    userId: string,
    attributes?: UserAttributes
  ): string | null;
  getFeatureVariableJSON(
    featureKey: string,
    variableKey: string,
    userId: string,
    attributes?: UserAttributes
  ): unknown;
  getAllFeatureVariables(
    featureKey: string,
    userId: string,
    attributes?: UserAttributes
  ): { [variableKey: string]: unknown } | null;
  getOptimizelyConfig(): OptimizelyConfig | null;
  onReady(options?: { timeout?: number }): Promise<{ success: boolean; reason?: string }>;
  close(): Promise<{ success: boolean; reason?: string }>;
}

export interface ActivateListenerPayload extends ListenerPayload {
  experiment: import('./shared_types').Experiment;
  variation: import('./shared_types').Variation;
  logEvent: Event;
}

export interface TrackListenerPayload extends ListenerPayload {
  eventKey: string;
  eventTags: EventTags;
  logEvent: Event;
}

/**
 * Entry level Config Entities
 * For compatibility with the previous declaration file
 */
 export interface Config extends ConfigLite {
  // options for Datafile Manager
  datafileOptions?: DatafileOptions;
  // limit of events to dispatch in a batch
  eventBatchSize?: number;
  // maximum time for an event to stay in the queue
  eventFlushInterval?: number;
  // maximum size for the event queue
  eventMaxQueueSize?: number;
  // sdk key
  sdkKey?: string;
}

/**
 * Entry level Config Entities for Lite bundle
 * For compatibility with the previous declaration file
 */
 export interface ConfigLite {
  // Datafile string
  // TODO[OASIS-6649]: Don't use object type
  // eslint-disable-next-line  @typescript-eslint/ban-types
  datafile?: object | string;
  // errorHandler object for logging error
  errorHandler?: ErrorHandler;
  // event dispatcher function
  eventDispatcher?: EventDispatcher;
  // The object to validate against the schema
  jsonSchemaValidator?: {
    validate(jsonObject: unknown): boolean,
  };
  // level of logging i.e debug, info, error, warning etc
  logLevel?: LogLevel | string;
  // LogHandler object for logging
  logger?: LogHandler;
  // user profile that contains user information
  userProfileService?: UserProfileService;
  // dafault options for decide API
  defaultDecideOptions?: OptimizelyDecideOption[];
  clientEngine?: string;
  clientVersion?: string;
}

export type OptimizelyExperimentsMap = {
  [experimentKey: string]: OptimizelyExperiment;
}

export type OptimizelyVariablesMap = {
  [variableKey: string]: OptimizelyVariable;
}

export type OptimizelyFeaturesMap = {
  [featureKey: string]: OptimizelyFeature;
}

export type OptimizelyAttribute = {
  id: string;
  key: string;
};

export type OptimizelyAudience = {
  id: string;
  name: string;
  conditions: string;
};

export type OptimizelyEvent = {
  id: string;
  key: string;
  experimentsIds: string[];
};

export interface OptimizelyFeature {
  id: string;
  key: string;
  experimentRules: OptimizelyExperiment[];
  deliveryRules: OptimizelyExperiment[];
  variablesMap: OptimizelyVariablesMap;

  /**
   * @deprecated Use experimentRules and deliveryRules
   */
  experimentsMap: OptimizelyExperimentsMap;
}

export interface OptimizelyVariation {
  id: string;
  key: string;
  featureEnabled?: boolean;
  variablesMap: OptimizelyVariablesMap;
}

export interface OptimizelyConfig {
  environmentKey: string;
  sdkKey: string;
  revision: string;

  /**
   * This experimentsMap is for experiments of legacy projects only.
   * For flag projects, experiment keys are not guaranteed to be unique
   * across multiple flags, so this map may not include all experiments
   * when keys conflict.
   */
  experimentsMap: OptimizelyExperimentsMap;

  featuresMap: OptimizelyFeaturesMap;
  attributes: OptimizelyAttribute[];
  audiences: OptimizelyAudience[];
  events: OptimizelyEvent[];
  getDatafile(): string;
}

export interface OptimizelyUserContext {
  getUserId(): string;
  getAttributes(): UserAttributes;
  setAttribute(key: string, value: unknown): void;
  decide(
    key: string,
    options?: OptimizelyDecideOption[]
  ): OptimizelyDecision;
  decideForKeys(
    keys: string[],
    options?: OptimizelyDecideOption[],
  ): { [key: string]: OptimizelyDecision };
  decideAll(
    options?: OptimizelyDecideOption[],
  ): { [key: string]: OptimizelyDecision };
  trackEvent(eventName: string, eventTags?: EventTags): void;
  setForcedDecision(context: OptimizelyDecisionContext, decision: OptimizelyForcedDecision): boolean;
  getForcedDecision(context: OptimizelyDecisionContext): OptimizelyForcedDecision | null;
  removeForcedDecision(context: OptimizelyDecisionContext): boolean;
  removeAllForcedDecisions(): boolean;
}

export interface OptimizelyDecision {
  variationKey: string | null;
  // The boolean value indicating if the flag is enabled or not
  enabled: boolean;
  // The collection of variables associated with the decision
  variables: { [variableKey: string]: unknown };
  // The rule key of the decision
  ruleKey: string | null;
  // The flag key for which the decision has been made for
  flagKey: string;
  // A copy of the user context for which the decision has been made for
  userContext: OptimizelyUserContext;
  // An array of error/info messages describing why the decision has been made.
  reasons: string[];
}

export interface DatafileUpdate {
  datafile: string;
}

export interface DatafileUpdateListener {
  (datafileUpdate: DatafileUpdate): void;
}

// TODO: Replace this with the one from js-sdk-models
interface Managed {
  start(): void;

  stop(): Promise<unknown>;
}

export interface DatafileManager extends Managed {
  get: () => string;
  on(eventName: string, listener: DatafileUpdateListener): () => void;
  onReady: () => Promise<void>;
}

export interface OptimizelyDecisionContext {
  flagKey: string;
  ruleKey?: string;
}

export interface OptimizelyForcedDecision {
  variationKey: string;
}<|MERGE_RESOLUTION|>--- conflicted
+++ resolved
@@ -16,12 +16,8 @@
 import { ErrorHandler, LogHandler, LogLevel, LoggerFacade } from '@optimizely/js-sdk-logging';
 import { EventProcessor } from '@optimizely/js-sdk-event-processor';
 
-<<<<<<< HEAD
-import { NotificationCenter } from '../modules/utils';
-=======
-import { NOTIFICATION_TYPES } from '@optimizely/js-sdk-utils';
+import { NOTIFICATION_TYPES } from '../modules/utils/enums';
 import {NotificationCenter as NotificationCenterImpl} from './core/notification_center'
->>>>>>> e092f81a
 
 export interface BucketerParams {
   experimentId: string;
