--- conflicted
+++ resolved
@@ -17,11 +17,7 @@
 /**
  * Bucketer API for determining the variation id from the specified parameters
  */
-<<<<<<< HEAD
-import { sprintf } from '@utils/fns';
-=======
 import { sprintf } from '../../utils/fns';
->>>>>>> 843c9c47
 import murmurhash from 'murmurhash';
 import { LogHandler } from '../../modules/logging';
 import {
