/****************************************************************************
 * Copyright 2020-2022, Optimizely, Inc. and contributors                   *
 *                                                                          *
 * Licensed under the Apache License, Version 2.0 (the "License");          *
 * you may not use this file except in compliance with the License.         *
 * You may obtain a copy of the License at                                  *
 *                                                                          *
 *    http://www.apache.org/licenses/LICENSE-2.0                            *
 *                                                                          *
 * Unless required by applicable law or agreed to in writing, software      *
 * distributed under the License is distributed on an "AS IS" BASIS,        *
 * WITHOUT WARRANTIES OR CONDITIONS OF ANY KIND, either express or implied. *
 * See the License for the specific language governing permissions and      *
 * limitations under the License.                                           *
 ***************************************************************************/
<<<<<<< HEAD
=======
import { sprintf, objectValues } from '@optimizely/js-sdk-utils';
>>>>>>> e092f81a
import { LoggerFacade, ErrorHandler } from '@optimizely/js-sdk-logging';
import { sprintf, objectValues, NotificationCenter } from '../utils/fns';
import { EventProcessor } from '@optimizely/js-sdk-event-processor';
import {NotificationCenter} from '../core/notification_center'

import {
  UserAttributes,
  EventTags,
  OptimizelyConfig,
  OnReadyResult,
  UserProfileService,
  Variation,
  FeatureFlag,
  FeatureVariable,
  OptimizelyOptions,
  OptimizelyDecideOption,
  OptimizelyDecision
} from '../shared_types';
import { newErrorDecision } from '../optimizely_decision';
import OptimizelyUserContext from '../optimizely_user_context';
import { createProjectConfigManager, ProjectConfigManager } from '../core/project_config/project_config_manager';
import { createDecisionService, DecisionService, DecisionObj } from '../core/decision_service';
import { getImpressionEvent, getConversionEvent } from '../core/event_builder';
import { buildImpressionEvent, buildConversionEvent } from '../core/event_builder/event_helpers';
import fns from '../utils/fns'
import { validate } from '../utils/attributes_validator';
import * as enums from '../utils/enums';
import * as eventTagsValidator from '../utils/event_tags_validator';
import * as projectConfig from '../core/project_config';
import * as userProfileServiceValidator from '../utils/user_profile_service_validator';
import * as stringValidator from '../utils/string_value_validator';
import * as decision from '../core/decision';
import {
  ERROR_MESSAGES,
  LOG_LEVEL,
  LOG_MESSAGES,
  DECISION_SOURCES,
  DECISION_MESSAGES,
  FEATURE_VARIABLE_TYPES,
  DECISION_NOTIFICATION_TYPES,
  NOTIFICATION_TYPES
} from '../utils/enums';

const MODULE_NAME = 'OPTIMIZELY';

const DEFAULT_ONREADY_TIMEOUT = 30000;

// TODO: Make feature_key, user_id, variable_key, experiment_key, event_key camelCase
type InputKey = 'feature_key' | 'user_id' | 'variable_key' | 'experiment_key' | 'event_key' | 'variation_id';

type StringInputs = Partial<Record<InputKey, unknown>>;

export default class Optimizely {
  private isOptimizelyConfigValid: boolean;
  private disposeOnUpdate: (() => void) | null;
  private readyPromise: Promise<{ success: boolean; reason?: string }>;
  // readyTimeout is specified as any to make this work in both browser & Node
  // eslint-disable-next-line @typescript-eslint/no-explicit-any
  private readyTimeouts: { [key: string]: { readyTimeout: any; onClose: () => void } };
  private nextReadyTimeoutId: number;
  private clientEngine: string;
  private clientVersion: string;
  private errorHandler: ErrorHandler;
  private logger: LoggerFacade;
  private projectConfigManager: ProjectConfigManager;
  private decisionService: DecisionService;
  private eventProcessor: EventProcessor;
  private defaultDecideOptions: { [key: string]: boolean };
  public notificationCenter: NotificationCenter;

  constructor(config: OptimizelyOptions) {
    let clientEngine = config.clientEngine;
    if (!clientEngine) {
      config.logger.log(
        LOG_LEVEL.INFO,
        LOG_MESSAGES.INVALID_CLIENT_ENGINE,
        MODULE_NAME,
        clientEngine,
      );
      clientEngine = enums.NODE_CLIENT_ENGINE;
    }

    this.clientEngine = clientEngine;
    this.clientVersion = config.clientVersion || enums.NODE_CLIENT_VERSION;
    this.errorHandler = config.errorHandler;
    this.isOptimizelyConfigValid = config.isValidInstance;
    this.logger = config.logger;

    let decideOptionsArray = config.defaultDecideOptions ?? [];
    if (!Array.isArray(decideOptionsArray)) {
      this.logger.log(LOG_LEVEL.DEBUG, LOG_MESSAGES.INVALID_DEFAULT_DECIDE_OPTIONS, MODULE_NAME);
      decideOptionsArray = [];
    }

    const defaultDecideOptions: { [key: string]: boolean } = {};
    decideOptionsArray.forEach((option) => {
      // Filter out all provided default decide options that are not in OptimizelyDecideOption[]
      if (OptimizelyDecideOption[option]) {
        defaultDecideOptions[option] = true;
      } else {
        this.logger.log(
          LOG_LEVEL.WARNING,
          LOG_MESSAGES.UNRECOGNIZED_DECIDE_OPTION,
          MODULE_NAME,
          option,
        );
      }
    });
    this.defaultDecideOptions = defaultDecideOptions;
    this.projectConfigManager = createProjectConfigManager({
      datafile: config.datafile,
      jsonSchemaValidator: config.jsonSchemaValidator,
      sdkKey: config.sdkKey,
      datafileManager: config.datafileManager
    });

    this.disposeOnUpdate = this.projectConfigManager.onUpdate(
      (configObj: projectConfig.ProjectConfig) => {
        this.logger.log(
          LOG_LEVEL.INFO,
          LOG_MESSAGES.UPDATED_OPTIMIZELY_CONFIG,
          MODULE_NAME,
          configObj.revision,
          configObj.projectId,
        );
        this.notificationCenter.sendNotifications(NOTIFICATION_TYPES.OPTIMIZELY_CONFIG_UPDATE);
      }
    );

    const projectConfigManagerReadyPromise = this.projectConfigManager.onReady();

    let userProfileService: UserProfileService | null = null;
    if (config.userProfileService) {
      try {
        if (userProfileServiceValidator.validate(config.userProfileService)) {
          userProfileService = config.userProfileService;
          this.logger.log(LOG_LEVEL.INFO, LOG_MESSAGES.VALID_USER_PROFILE_SERVICE, MODULE_NAME);
        }
      } catch (ex) {
        this.logger.log(LOG_LEVEL.WARNING, ex.message);
      }
    }

    this.decisionService = createDecisionService({
      userProfileService: userProfileService,
      logger: this.logger,
      UNSTABLE_conditionEvaluators: config.UNSTABLE_conditionEvaluators,
    });

    this.notificationCenter = config.notificationCenter;

    this.eventProcessor = config.eventProcessor;

    const eventProcessorStartedPromise = this.eventProcessor.start();

    this.readyPromise = Promise.all([projectConfigManagerReadyPromise, eventProcessorStartedPromise]).then(function(promiseResults) {
      // Only return status from project config promise because event processor promise does not return any status.
      return promiseResults[0];
    })

    this.readyTimeouts = {};
    this.nextReadyTimeoutId = 0;
  }

  /**
   * Returns a truthy value if this instance currently has a valid project config
   * object, and the initial configuration object that was passed into the
   * constructor was also valid.
   * @return {boolean}
   */
  isValidInstance(): boolean {
    return this.isOptimizelyConfigValid && !!this.projectConfigManager.getConfig();
  }

  /**
   * Buckets visitor and sends impression event to Optimizely.
   * @param  {string}             experimentKey
   * @param  {string}             userId
   * @param  {UserAttributes}     attributes
   * @return {string|null}        variation key
   */
  activate(experimentKey: string, userId: string, attributes?: UserAttributes): string | null {
    try {
      if (!this.isValidInstance()) {
        this.logger.log(LOG_LEVEL.ERROR, LOG_MESSAGES.INVALID_OBJECT, MODULE_NAME, 'activate');
        return null;
      }

      if (!this.validateInputs({ experiment_key: experimentKey, user_id: userId }, attributes)) {
        return this.notActivatingExperiment(experimentKey, userId);
      }

      const configObj = this.projectConfigManager.getConfig();
      if (!configObj) {
        return null;
      }

      try {
        const variationKey = this.getVariation(experimentKey, userId, attributes);
        if (variationKey === null) {
          return this.notActivatingExperiment(experimentKey, userId);
        }

        // If experiment is not set to 'Running' status, log accordingly and return variation key
        if (!projectConfig.isRunning(configObj, experimentKey)) {
          this.logger.log(
            LOG_LEVEL.DEBUG,
            LOG_MESSAGES.SHOULD_NOT_DISPATCH_ACTIVATE,
            MODULE_NAME,
            experimentKey,
          );
          return variationKey;
        }

        const experiment = projectConfig.getExperimentFromKey(configObj, experimentKey);
        const variation = experiment.variationKeyMap[variationKey];
        const decisionObj = {
          experiment: experiment,
          variation: variation,
          decisionSource: enums.DECISION_SOURCES.EXPERIMENT
        }

        this.sendImpressionEvent(
          decisionObj,
          '',
          userId,
          true,
          attributes
        );
        return variationKey;
      } catch (ex) {
        this.logger.log(LOG_LEVEL.ERROR, ex.message);
        this.logger.log(
          LOG_LEVEL.INFO,
          LOG_MESSAGES.NOT_ACTIVATING_USER,
          MODULE_NAME,
          userId,
          experimentKey,
        );
        this.errorHandler.handleError(ex);
        return null;
      }
    } catch (e) {
      this.logger.log(LOG_LEVEL.ERROR, e.message);
      this.errorHandler.handleError(e);
      return null;
    }
  }

  /**
   * Create an impression event and call the event dispatcher's dispatch method to
   * send this event to Optimizely. Then use the notification center to trigger
   * any notification listeners for the ACTIVATE notification type.
   * @param {DecisionObj}    decisionObj    Decision Object
   * @param {string}         flagKey        Key for a feature flag
   * @param {string}         userId         ID of user to whom the variation was shown
   * @param {UserAttributes} attributes     Optional user attributes
   * @param {boolean}        enabled        Boolean representing if feature is enabled
   */
  private sendImpressionEvent(
    decisionObj: DecisionObj,
    flagKey: string,
    userId: string,
    enabled: boolean,
    attributes?: UserAttributes,
  ): void {
    const configObj = this.projectConfigManager.getConfig();
    if (!configObj) {
      return;
    }
    const impressionEvent = buildImpressionEvent({
      decisionObj: decisionObj,
      flagKey: flagKey,
      enabled: enabled,
      userId: userId,
      userAttributes: attributes,
      clientEngine: this.clientEngine,
      clientVersion: this.clientVersion,
      configObj: configObj,
    });
    // TODO is it okay to not pass a projectConfig as second argument
    this.eventProcessor.process(impressionEvent);
    this.emitNotificationCenterActivate(decisionObj, flagKey, userId, enabled, attributes);
  }

  /**
   * Emit the ACTIVATE notification on the notificationCenter
   * @param  {DecisionObj}    decisionObj    Decision object
   * @param  {string}         flagKey        Key for a feature flag
   * @param  {string}         userId         ID of user to whom the variation was shown
   * @param  {boolean}        enabled        Boolean representing if feature is enabled
   * @param  {UserAttributes} attributes     Optional user attributes
   */
  private emitNotificationCenterActivate(
    decisionObj: DecisionObj,
    flagKey: string,
    userId: string,
    enabled: boolean,
    attributes?: UserAttributes
  ): void {
    const configObj = this.projectConfigManager.getConfig();
    if (!configObj) {
      return;
    }

    const ruleType = decisionObj.decisionSource;
    const experimentKey = decision.getExperimentKey(decisionObj);
    const experimentId = decision.getExperimentId(decisionObj);
    const variationKey = decision.getVariationKey(decisionObj);
    const variationId = decision.getVariationId(decisionObj);

    let experiment;

    if (experimentId !== null && variationKey !== '') {
      experiment = configObj.experimentIdMap[experimentId];
    }

    const impressionEventOptions = {
      attributes: attributes,
      clientEngine: this.clientEngine,
      clientVersion: this.clientVersion,
      configObj: configObj,
      experimentId: experimentId,
      ruleKey: experimentKey,
      flagKey: flagKey,
      ruleType: ruleType,
      userId: userId,
      enabled: enabled,
      variationId: variationId,
      logger: this.logger,
    };
    const impressionEvent = getImpressionEvent(impressionEventOptions);
    let variation;
    if (experiment && experiment.variationKeyMap && variationKey !== '') {
      variation = experiment.variationKeyMap[variationKey];
    }
    this.notificationCenter.sendNotifications(NOTIFICATION_TYPES.ACTIVATE, {
      experiment: experiment,
      userId: userId,
      attributes: attributes,
      variation: variation,
      logEvent: impressionEvent,
    });
  }

  /**
   * Sends conversion event to Optimizely.
   * @param  {string}         eventKey
   * @param  {string}         userId
   * @param  {UserAttributes} attributes
   * @param  {EventTags}      eventTags Values associated with the event.
   */
  track(eventKey: string, userId: string, attributes?: UserAttributes, eventTags?: EventTags): void {
    try {
      if (!this.isValidInstance()) {
        this.logger.log(LOG_LEVEL.ERROR, LOG_MESSAGES.INVALID_OBJECT, MODULE_NAME, 'track');
        return;
      }

      if (!this.validateInputs({ user_id: userId, event_key: eventKey }, attributes, eventTags)) {
        return;
      }

      const configObj = this.projectConfigManager.getConfig();
      if (!configObj) {
        return;
      }

      if (!projectConfig.eventWithKeyExists(configObj, eventKey)) {
        this.logger.log(
          LOG_LEVEL.WARNING,
          enums.LOG_MESSAGES.EVENT_KEY_NOT_FOUND,
          MODULE_NAME,
          eventKey,
        );
        this.logger.log(LOG_LEVEL.WARNING, LOG_MESSAGES.NOT_TRACKING_USER, MODULE_NAME, userId);
        return;
      }

      // remove null values from eventTags
      eventTags = this.filterEmptyValues(eventTags);
      const conversionEvent = buildConversionEvent({
        eventKey: eventKey,
        eventTags: eventTags,
        userId: userId,
        userAttributes: attributes,
        clientEngine: this.clientEngine,
        clientVersion: this.clientVersion,
        configObj: configObj,
      });
      this.logger.log(LOG_LEVEL.INFO, enums.LOG_MESSAGES.TRACK_EVENT, MODULE_NAME, eventKey, userId);
      // TODO is it okay to not pass a projectConfig as second argument
      this.eventProcessor.process(conversionEvent);
      this.emitNotificationCenterTrack(eventKey, userId, attributes, eventTags);
    } catch (e) {
      this.logger.log(LOG_LEVEL.ERROR, e.message);
      this.errorHandler.handleError(e);
      this.logger.log(LOG_LEVEL.ERROR, LOG_MESSAGES.NOT_TRACKING_USER, MODULE_NAME, userId);
    }
  }
  /**
   * Send TRACK event to notificationCenter
   * @param  {string}         eventKey
   * @param  {string}         userId
   * @param  {UserAttributes} attributes
   * @param  {EventTags}      eventTags Values associated with the event.
   */
  private emitNotificationCenterTrack(eventKey: string, userId: string, attributes?: UserAttributes, eventTags?: EventTags): void {
    try {
      const configObj = this.projectConfigManager.getConfig();
      if (!configObj) {
        return;
      }

      const conversionEventOptions = {
        attributes: attributes,
        clientEngine: this.clientEngine,
        clientVersion: this.clientVersion,
        configObj: configObj,
        eventKey: eventKey,
        eventTags: eventTags,
        logger: this.logger,
        userId: userId,
      };
      const conversionEvent = getConversionEvent(conversionEventOptions);

      this.notificationCenter.sendNotifications(NOTIFICATION_TYPES.TRACK, {
        eventKey: eventKey,
        userId: userId,
        attributes: attributes,
        eventTags: eventTags,
        logEvent: conversionEvent,
      });
    } catch (ex) {
      this.logger.log(LOG_LEVEL.ERROR, ex.message);
      this.errorHandler.handleError(ex);
    }
  }

  /**
   * Gets variation where visitor will be bucketed.
   * @param  {string}              experimentKey
   * @param  {string}              userId
   * @param  {UserAttributes}      attributes
   * @return {string|null}         variation key
   */
  getVariation(experimentKey: string, userId: string, attributes?: UserAttributes): string | null {
    try {
      if (!this.isValidInstance()) {
        this.logger.log(LOG_LEVEL.ERROR, LOG_MESSAGES.INVALID_OBJECT, MODULE_NAME, 'getVariation');
        return null;
      }

      try {
        if (!this.validateInputs({ experiment_key: experimentKey, user_id: userId }, attributes)) {
          return null;
        }

        const configObj = this.projectConfigManager.getConfig();
        if (!configObj) {
          return null;
        }

        const experiment = configObj.experimentKeyMap[experimentKey];
        if (!experiment) {
          this.logger.log(
            LOG_LEVEL.DEBUG,
            ERROR_MESSAGES.INVALID_EXPERIMENT_KEY,
            MODULE_NAME,
            experimentKey,
          );
          return null;
        }

        const variationKey = this.decisionService.getVariation(
          configObj,
          experiment,
          this.createUserContext(userId, attributes) as OptimizelyUserContext
        ).result;
        const decisionNotificationType = projectConfig.isFeatureExperiment(configObj, experiment.id)
          ? DECISION_NOTIFICATION_TYPES.FEATURE_TEST
          : DECISION_NOTIFICATION_TYPES.AB_TEST;

        this.notificationCenter.sendNotifications(NOTIFICATION_TYPES.DECISION, {
          type: decisionNotificationType,
          userId: userId,
          attributes: attributes || {},
          decisionInfo: {
            experimentKey: experimentKey,
            variationKey: variationKey,
          },
        });

        return variationKey;
      } catch (ex) {
        this.logger.log(LOG_LEVEL.ERROR, ex.message);
        this.errorHandler.handleError(ex);
        return null;
      }
    } catch (e) {
      this.logger.log(LOG_LEVEL.ERROR, e.message);
      this.errorHandler.handleError(e);
      return null;
    }
  }

  /**
   * Force a user into a variation for a given experiment.
   * @param  {string}      experimentKey
   * @param  {string}      userId
   * @param  {string|null} variationKey   user will be forced into. If null,
   *                                      then clear the existing experiment-to-variation mapping.
   * @return {boolean}                    A boolean value that indicates if the set completed successfully.
   */
  setForcedVariation(experimentKey: string, userId: string, variationKey: string | null): boolean {
    if (!this.validateInputs({ experiment_key: experimentKey, user_id: userId })) {
      return false;
    }

    const configObj = this.projectConfigManager.getConfig();
    if (!configObj) {
      return false;
    }

    try {
      return this.decisionService.setForcedVariation(configObj, experimentKey, userId, variationKey);
    } catch (ex) {
      this.logger.log(LOG_LEVEL.ERROR, ex.message);
      this.errorHandler.handleError(ex);
      return false;
    }
  }

  /**
   * Gets the forced variation for a given user and experiment.
   * @param  {string}      experimentKey
   * @param  {string}      userId
   * @return {string|null} The forced variation key.
   */
  getForcedVariation(experimentKey: string, userId: string): string | null {
    if (!this.validateInputs({ experiment_key: experimentKey, user_id: userId })) {
      return null;
    }

    const configObj = this.projectConfigManager.getConfig();
    if (!configObj) {
      return null;
    }

    try {
      return this.decisionService.getForcedVariation(configObj, experimentKey, userId).result;
    } catch (ex) {
      this.logger.log(LOG_LEVEL.ERROR, ex.message);
      this.errorHandler.handleError(ex);
      return null;
    }
  }

  /**
   * Validate string inputs, user attributes and event tags.
   * @param  {StringInputs}  stringInputs   Map of string keys and associated values
   * @param  {unknown}       userAttributes Optional parameter for user's attributes
   * @param  {unknown}       eventTags      Optional parameter for event tags
   * @return {boolean}                      True if inputs are valid
   *
   */
  private validateInputs(
    stringInputs: StringInputs,
    userAttributes?: unknown,
    eventTags?: unknown
  ): boolean {
    try {
      if (stringInputs.hasOwnProperty('user_id')) {
        const userId = stringInputs['user_id'];
        if (typeof userId !== 'string' || userId === null || userId === 'undefined') {
          throw new Error(sprintf(ERROR_MESSAGES.INVALID_INPUT_FORMAT, MODULE_NAME, 'user_id'));
        }

        delete stringInputs['user_id'];
      }
      Object.keys(stringInputs).forEach(key => {
        if (!stringValidator.validate(stringInputs[key as InputKey])) {
          throw new Error(sprintf(ERROR_MESSAGES.INVALID_INPUT_FORMAT, MODULE_NAME, key));
        }
      })
      if (userAttributes) {
        validate(userAttributes);
      }
      if (eventTags) {
        eventTagsValidator.validate(eventTags);
      }
      return true;

    } catch (ex) {
      this.logger.log(LOG_LEVEL.ERROR, ex.message);
      this.errorHandler.handleError(ex);
      return false;
    }

  }

  /**
   * Shows failed activation log message and returns null when user is not activated in experiment
   * @param  {string} experimentKey
   * @param  {string} userId
   * @return {null}
   */
  private notActivatingExperiment(experimentKey: string, userId: string): null {
    this.logger.log(
      LOG_LEVEL.INFO,
      LOG_MESSAGES.NOT_ACTIVATING_USER,
      MODULE_NAME,
      userId,
      experimentKey,
    );
    return null;
  }

  /**
   * Filters out attributes/eventTags with null or undefined values
   * @param   {EventTags | undefined} map
   * @returns {EventTags | undefined}
   */
  private filterEmptyValues(map: EventTags | undefined): EventTags | undefined {
    for (const key in map) {
      if (map.hasOwnProperty(key) && (map[key] === null || map[key] === undefined)) {
        delete map[key];
      }
    }
    return map;
  }

  /**
   * Returns true if the feature is enabled for the given user.
   * @param  {string}         featureKey   Key of feature which will be checked
   * @param  {string}         userId       ID of user which will be checked
   * @param  {UserAttributes} attributes   Optional user attributes
   * @return {boolean}                     true if the feature is enabled for the user, false otherwise
   */
  isFeatureEnabled(featureKey: string, userId: string, attributes?: UserAttributes): boolean {
    try {
      if (!this.isValidInstance()) {
        this.logger.log(
          LOG_LEVEL.ERROR,
          LOG_MESSAGES.INVALID_OBJECT,
          MODULE_NAME,
          'isFeatureEnabled',
        );
        return false;
      }

      if (!this.validateInputs({ feature_key: featureKey, user_id: userId }, attributes)) {
        return false;
      }

      const configObj = this.projectConfigManager.getConfig();
      if (!configObj) {
        return false;
      }

      const feature = projectConfig.getFeatureFromKey(configObj, featureKey, this.logger);
      if (!feature) {
        return false;
      }

      let sourceInfo = {};
      const user = this.createUserContext(userId, attributes) as OptimizelyUserContext;
      const decisionObj = this.decisionService.getVariationForFeature(configObj, feature, user).result;
      const decisionSource = decisionObj.decisionSource;
      const experimentKey = decision.getExperimentKey(decisionObj);
      const variationKey = decision.getVariationKey(decisionObj);

      let featureEnabled = decision.getFeatureEnabledFromVariation(decisionObj);

      if (decisionSource === DECISION_SOURCES.FEATURE_TEST) {
        sourceInfo = {
          experimentKey: experimentKey,
          variationKey: variationKey,
        };
      }

      if (
        decisionSource === DECISION_SOURCES.FEATURE_TEST ||
        decisionSource === DECISION_SOURCES.ROLLOUT && projectConfig.getSendFlagDecisionsValue(configObj)
      ) {
        this.sendImpressionEvent(
          decisionObj,
          feature.key,
          userId,
          featureEnabled,
          attributes
        );
      }

      if (featureEnabled === true) {
        this.logger.log(
          LOG_LEVEL.INFO,
          LOG_MESSAGES.FEATURE_ENABLED_FOR_USER,
          MODULE_NAME,
          featureKey,
          userId,
        );
      } else {
        this.logger.log(
          LOG_LEVEL.INFO,
          LOG_MESSAGES.FEATURE_NOT_ENABLED_FOR_USER,
          MODULE_NAME,
          featureKey,
          userId,
        );
        featureEnabled = false;
      }

      const featureInfo = {
        featureKey: featureKey,
        featureEnabled: featureEnabled,
        source: decisionObj.decisionSource,
        sourceInfo: sourceInfo,
      };

      this.notificationCenter.sendNotifications(NOTIFICATION_TYPES.DECISION, {
        type: DECISION_NOTIFICATION_TYPES.FEATURE,
        userId: userId,
        attributes: attributes || {},
        decisionInfo: featureInfo,
      });

      return featureEnabled;
    } catch (e) {
      this.logger.log(LOG_LEVEL.ERROR, e.message);
      this.errorHandler.handleError(e);
      return false;
    }
  }

  /**
   * Returns an Array containing the keys of all features in the project that are
   * enabled for the given user.
   * @param  {string}         userId
   * @param  {UserAttributes} attributes
   * @return {string[]}       Array of feature keys (strings)
   */
  getEnabledFeatures(userId: string, attributes?: UserAttributes): string[] {
    try {
      const enabledFeatures: string[] = [];
      if (!this.isValidInstance()) {
        this.logger.log(
          LOG_LEVEL.ERROR,
          LOG_MESSAGES.INVALID_OBJECT,
          MODULE_NAME,
          'getEnabledFeatures',
        );
        return enabledFeatures;
      }

      if (!this.validateInputs({ user_id: userId })) {
        return enabledFeatures;
      }

      const configObj = this.projectConfigManager.getConfig();
      if (!configObj) {
        return enabledFeatures;
      }

      objectValues(configObj.featureKeyMap).forEach(
        (feature: FeatureFlag) => {
          if (this.isFeatureEnabled(feature.key, userId, attributes)) {
            enabledFeatures.push(feature.key);
          }
        }
      );

      return enabledFeatures;
    } catch (e) {
      this.logger.log(LOG_LEVEL.ERROR, e.message);
      this.errorHandler.handleError(e);
      return [];
    }
  }

  /**
   * Returns dynamically-typed value of the variable attached to the given
   * feature flag. Returns null if the feature key or variable key is invalid.
   *
   * @param  {string}          featureKey           Key of the feature whose variable's
   *                                                value is being accessed
   * @param  {string}          variableKey          Key of the variable whose value is
   *                                                being accessed
   * @param  {string}          userId               ID for the user
   * @param  {UserAttributes}  attributes           Optional user attributes
   * @return {unknown}                              Value of the variable cast to the appropriate
   *                                                type, or null if the feature key is invalid or
   *                                                the variable key is invalid
   */
  getFeatureVariable(
    featureKey: string,
    variableKey: string,
    userId: string,
    attributes?: UserAttributes
  ): unknown {
    try {
      if (!this.isValidInstance()) {
        this.logger.log(LOG_LEVEL.ERROR, LOG_MESSAGES.INVALID_OBJECT, MODULE_NAME, 'getFeatureVariable');
        return null;
      }
      return this.getFeatureVariableForType(featureKey, variableKey, null, userId, attributes);
    } catch (e) {
      this.logger.log(LOG_LEVEL.ERROR, e.message);
      this.errorHandler.handleError(e);
      return null;
    }
  }

  /**
   * Helper method to get the value for a variable of a certain type attached to a
   * feature flag. Returns null if the feature key is invalid, the variable key is
   * invalid, the given variable type does not match the variable's actual type,
   * or the variable value cannot be cast to the required type. If the given variable
   * type is null, the value of the variable cast to the appropriate type is returned.
   *
   * @param   {string}         featureKey           Key of the feature whose variable's value is
   *                                                being accessed
   * @param   {string}         variableKey          Key of the variable whose value is being
   *                                                accessed
   * @param   {string|null}    variableType         Type of the variable whose value is being
   *                                                accessed (must be one of FEATURE_VARIABLE_TYPES
   *                                                in lib/utils/enums/index.js), or null to return the
   *                                                value of the variable cast to the appropriate type
   * @param   {string}         userId               ID for the user
   * @param   {UserAttributes} attributes           Optional user attributes
   * @return  {unknown}                             Value of the variable cast to the appropriate
   *                                                type, or null if the feature key is invalid, thevariable
   *                                                key is invalid, or there is a mismatch with the type of
   *                                                the variable
   */
  private getFeatureVariableForType(
    featureKey: string,
    variableKey: string,
    variableType: string | null,
    userId: string,
    attributes?: UserAttributes): unknown {
    if (!this.validateInputs({ feature_key: featureKey, variable_key: variableKey, user_id: userId }, attributes)) {
      return null;
    }

    const configObj = this.projectConfigManager.getConfig();
    if (!configObj) {
      return null;
    }

    const featureFlag = projectConfig.getFeatureFromKey(configObj, featureKey, this.logger);
    if (!featureFlag) {
      return null;
    }

    const variable = projectConfig.getVariableForFeature(configObj, featureKey, variableKey, this.logger);
    if (!variable) {
      return null;
    }

    if (variableType && variable.type !== variableType) {
      this.logger.log(
        LOG_LEVEL.WARNING,
        LOG_MESSAGES.VARIABLE_REQUESTED_WITH_WRONG_TYPE,
        MODULE_NAME,
        variableType,
        variable.type,
      );
      return null;
    }

    const user = this.createUserContext(userId, attributes) as OptimizelyUserContext;
    const decisionObj = this.decisionService.getVariationForFeature(configObj, featureFlag, user).result;
    const featureEnabled = decision.getFeatureEnabledFromVariation(decisionObj);
    const variableValue = this.getFeatureVariableValueFromVariation(featureKey, featureEnabled, decisionObj.variation, variable, userId);
    let sourceInfo = {};
    if (
      decisionObj.decisionSource === DECISION_SOURCES.FEATURE_TEST &&
      decisionObj.experiment !== null &&
      decisionObj.variation !== null
    ) {
      sourceInfo = {
        experimentKey: decisionObj.experiment.key,
        variationKey: decisionObj.variation.key,
      };
    }

    this.notificationCenter.sendNotifications(NOTIFICATION_TYPES.DECISION, {
      type: DECISION_NOTIFICATION_TYPES.FEATURE_VARIABLE,
      userId: userId,
      attributes: attributes || {},
      decisionInfo: {
        featureKey: featureKey,
        featureEnabled: featureEnabled,
        source: decisionObj.decisionSource,
        variableKey: variableKey,
        variableValue: variableValue,
        variableType: variable.type,
        sourceInfo: sourceInfo,
      },
    });
    return variableValue;
  }

  /**
   * Helper method to get the non type-casted value for a variable attached to a
   * feature flag. Returns appropriate variable value depending on whether there
   * was a matching variation, feature was enabled or not or varible was part of the
   * available variation or not. Also logs the appropriate message explaining how it
   * evaluated the value of the variable.
   *
   * @param  {string}          featureKey           Key of the feature whose variable's value is
   *                                                being accessed
   * @param  {boolean}         featureEnabled       Boolean indicating if feature is enabled or not
   * @param  {Variation}       variation            variation returned by decision service
   * @param  {FeatureVariable} variable             varible whose value is being evaluated
   * @param  {string}          userId               ID for the user
   * @return {unknown}                              Value of the variable or null if the
   *                                                config Obj is null
   */
  private getFeatureVariableValueFromVariation(
    featureKey: string,
    featureEnabled: boolean,
    variation: Variation | null,
    variable: FeatureVariable,
    userId: string
  ): unknown {
    const configObj = this.projectConfigManager.getConfig();
    if (!configObj) {
      return null;
    }

    let variableValue = variable.defaultValue;
    if (variation !== null) {
      const value = projectConfig.getVariableValueForVariation(configObj, variable, variation, this.logger);
      if (value !== null) {
        if (featureEnabled) {
          variableValue = value;
          this.logger.log(
            LOG_LEVEL.INFO,
            LOG_MESSAGES.USER_RECEIVED_VARIABLE_VALUE,
            MODULE_NAME,
            variableValue,
            variable.key,
            featureKey,
          );
        } else {
          this.logger.log(
            LOG_LEVEL.INFO,
            LOG_MESSAGES.FEATURE_NOT_ENABLED_RETURN_DEFAULT_VARIABLE_VALUE,
            MODULE_NAME,
            featureKey,
            userId,
            variableValue,
          );
        }
      } else {
        this.logger.log(
          LOG_LEVEL.INFO,
          LOG_MESSAGES.VARIABLE_NOT_USED_RETURN_DEFAULT_VARIABLE_VALUE,
          MODULE_NAME,
          variable.key,
          variation.key,
        );
      }
    } else {
      this.logger.log(
        LOG_LEVEL.INFO,
        LOG_MESSAGES.USER_RECEIVED_DEFAULT_VARIABLE_VALUE,
        MODULE_NAME,
        userId,
        variable.key,
        featureKey,
      );
    }

    return projectConfig.getTypeCastValue(variableValue, variable.type, this.logger);
  }

  /**
   * Returns value for the given boolean variable attached to the given feature
   * flag.
   * @param  {string}         featureKey   Key of the feature whose variable's value is
   *                                       being accessed
   * @param  {string}         variableKey  Key of the variable whose value is being
   *                                       accessed
   * @param  {string}         userId       ID for the user
   * @param  {UserAttributes} attributes   Optional user attributes
   * @return {boolean|null}                Boolean value of the variable, or null if the
   *                                       feature key is invalid, the variable key is invalid,
   *                                       or there is a mismatch with the type of the variable.
   */
  getFeatureVariableBoolean(
    featureKey: string,
    variableKey: string,
    userId: string,
    attributes?: UserAttributes
  ): boolean | null {
    try {
      if (!this.isValidInstance()) {
        this.logger.log(LOG_LEVEL.ERROR, LOG_MESSAGES.INVALID_OBJECT, MODULE_NAME, 'getFeatureVariableBoolean');
        return null;
      }
      return this.getFeatureVariableForType(featureKey, variableKey, FEATURE_VARIABLE_TYPES.BOOLEAN, userId, attributes) as boolean | null;
    } catch (e) {
      this.logger.log(LOG_LEVEL.ERROR, e.message);
      this.errorHandler.handleError(e);
      return null;
    }
  }

  /**
   * Returns value for the given double variable attached to the given feature
   * flag.
   * @param  {string} featureKey           Key of the feature whose variable's value is
   *                                       being accessed
   * @param  {string} variableKey          Key of the variable whose value is being
   *                                       accessed
   * @param  {string} userId               ID for the user
   * @param  {UserAttributes} attributes   Optional user attributes
   * @return {number|null}                 Number value of the variable, or null if the
   *                                       feature key is invalid, the variable key is
   *                                       invalid, or there is a mismatch with the type
   *                                       of the variable
   */
  getFeatureVariableDouble(
    featureKey: string,
    variableKey: string,
    userId: string,
    attributes?: UserAttributes
  ): number | null {
    try {
      if (!this.isValidInstance()) {
        this.logger.log(LOG_LEVEL.ERROR, LOG_MESSAGES.INVALID_OBJECT, MODULE_NAME, 'getFeatureVariableDouble');
        return null;
      }
      return this.getFeatureVariableForType(featureKey, variableKey, FEATURE_VARIABLE_TYPES.DOUBLE, userId, attributes) as number | null;
    } catch (e) {
      this.logger.log(LOG_LEVEL.ERROR, e.message);
      this.errorHandler.handleError(e);
      return null;
    }
  }

  /**
   * Returns value for the given integer variable attached to the given feature
   * flag.
   * @param  {string}         featureKey   Key of the feature whose variable's value is
   *                                       being accessed
   * @param  {string}         variableKey  Key of the variable whose value is being
   *                                       accessed
   * @param  {string}         userId       ID for the user
   * @param  {UserAttributes} attributes   Optional user attributes
   * @return {number|null}                 Number value of the variable, or null if the
   *                                       feature key is invalid, the variable key is
   *                                       invalid, or there is a mismatch with the type
   *                                       of the variable
   */
  getFeatureVariableInteger(
    featureKey: string,
    variableKey: string,
    userId: string,
    attributes?: UserAttributes
  ): number | null {
    try {
      if (!this.isValidInstance()) {
        this.logger.log(LOG_LEVEL.ERROR, LOG_MESSAGES.INVALID_OBJECT, MODULE_NAME, 'getFeatureVariableInteger');
        return null;
      }
      return this.getFeatureVariableForType(featureKey, variableKey, FEATURE_VARIABLE_TYPES.INTEGER, userId, attributes) as number | null;
    } catch (e) {
      this.logger.log(LOG_LEVEL.ERROR, e.message);
      this.errorHandler.handleError(e);
      return null;
    }
  }

  /**
   * Returns value for the given string variable attached to the given feature
   * flag.
   * @param  {string}         featureKey   Key of the feature whose variable's value is
   *                                       being accessed
   * @param  {string}         variableKey  Key of the variable whose value is being
   *                                       accessed
   * @param  {string}         userId       ID for the user
   * @param  {UserAttributes} attributes   Optional user attributes
   * @return {string|null}                 String value of the variable, or null if the
   *                                       feature key is invalid, the variable key is
   *                                       invalid, or there is a mismatch with the type
   *                                       of the variable
   */
  getFeatureVariableString(
    featureKey: string,
    variableKey: string,
    userId: string,
    attributes?: UserAttributes
  ): string | null {
    try {
      if (!this.isValidInstance()) {
        this.logger.log(LOG_LEVEL.ERROR, LOG_MESSAGES.INVALID_OBJECT, MODULE_NAME, 'getFeatureVariableString');
        return null;
      }
      return this.getFeatureVariableForType(featureKey, variableKey, FEATURE_VARIABLE_TYPES.STRING, userId, attributes) as string | null;
    } catch (e) {
      this.logger.log(LOG_LEVEL.ERROR, e.message);
      this.errorHandler.handleError(e);
      return null;
    }
  }

  /**
   * Returns value for the given json variable attached to the given feature
   * flag.
   * @param  {string}         featureKey   Key of the feature whose variable's value is
   *                                       being accessed
   * @param  {string}         variableKey  Key of the variable whose value is being
   *                                       accessed
   * @param  {string}         userId       ID for the user
   * @param  {UserAttributes} attributes   Optional user attributes
   * @return {unknown}                     Object value of the variable, or null if the
   *                                       feature key is invalid, the variable key is
   *                                       invalid, or there is a mismatch with the type
   *                                       of the variable
   */
  getFeatureVariableJSON(
    featureKey: string,
    variableKey: string,
    userId: string,
    attributes: UserAttributes
  ): unknown {
    try {
      if (!this.isValidInstance()) {
        this.logger.log(LOG_LEVEL.ERROR, LOG_MESSAGES.INVALID_OBJECT, MODULE_NAME, 'getFeatureVariableJSON');
        return null;
      }
      return this.getFeatureVariableForType(featureKey, variableKey, FEATURE_VARIABLE_TYPES.JSON, userId, attributes);
    } catch (e) {
      this.logger.log(LOG_LEVEL.ERROR, e.message);
      this.errorHandler.handleError(e);
      return null;
    }
  }

  /**
   * Returns values for all the variables attached to the given feature
   * flag.
   * @param  {string}         featureKey   Key of the feature whose variables are being
   *                                       accessed
   * @param  {string}         userId       ID for the user
   * @param  {UserAttributes} attributes   Optional user attributes
   * @return {object|null}                 Object containing all the variables, or null if the
   *                                       feature key is invalid
   */
  getAllFeatureVariables(
    featureKey: string,
    userId: string,
    attributes?: UserAttributes
  ): { [variableKey: string]: unknown } | null {
    try {
      if (!this.isValidInstance()) {
        this.logger.log(LOG_LEVEL.ERROR, LOG_MESSAGES.INVALID_OBJECT, MODULE_NAME, 'getAllFeatureVariables');
        return null;
      }

      if (!this.validateInputs({ feature_key: featureKey, user_id: userId }, attributes)) {
        return null;
      }

      const configObj = this.projectConfigManager.getConfig();
      if (!configObj) {
        return null;
      }

      const featureFlag = projectConfig.getFeatureFromKey(configObj, featureKey, this.logger);
      if (!featureFlag) {
        return null;
      }

      const user = this.createUserContext(userId, attributes) as OptimizelyUserContext;

      const decisionObj = this.decisionService.getVariationForFeature(configObj, featureFlag, user).result;
      const featureEnabled = decision.getFeatureEnabledFromVariation(decisionObj);
      const allVariables: { [variableKey: string]: unknown } = {};

      featureFlag.variables.forEach((variable: FeatureVariable) => {
        allVariables[variable.key] = this.getFeatureVariableValueFromVariation(featureKey, featureEnabled, decisionObj.variation, variable, userId);
      });

      let sourceInfo = {};
      if (decisionObj.decisionSource === DECISION_SOURCES.FEATURE_TEST &&
        decisionObj.experiment !== null &&
        decisionObj.variation !== null
      ) {
        sourceInfo = {
          experimentKey: decisionObj.experiment.key,
          variationKey: decisionObj.variation.key,
        };
      }
      this.notificationCenter.sendNotifications(NOTIFICATION_TYPES.DECISION, {
        type: DECISION_NOTIFICATION_TYPES.ALL_FEATURE_VARIABLES,
        userId: userId,
        attributes: attributes || {},
        decisionInfo: {
          featureKey: featureKey,
          featureEnabled: featureEnabled,
          source: decisionObj.decisionSource,
          variableValues: allVariables,
          sourceInfo: sourceInfo,
        },
      });

      return allVariables;
    } catch (e) {
      this.logger.log(LOG_LEVEL.ERROR, e.message);
      this.errorHandler.handleError(e);
      return null;
    }
  }

  /**
   * Returns OptimizelyConfig object containing experiments and features data
   * @return {OptimizelyConfig|null}
   *
   * OptimizelyConfig Object Schema
   * {
   *   'experimentsMap': {
   *     'my-fist-experiment': {
   *       'id': '111111',
   *       'key': 'my-fist-experiment'
   *       'variationsMap': {
   *         'variation_1': {
   *           'id': '121212',
   *           'key': 'variation_1',
   *           'variablesMap': {
   *             'age': {
   *               'id': '222222',
   *               'key': 'age',
   *               'type': 'integer',
   *               'value': '0',
   *             }
   *           }
   *         }
   *       }
   *     }
   *   },
   *   'featuresMap': {
   *     'awesome-feature': {
   *       'id': '333333',
   *       'key': 'awesome-feature',
   *       'experimentsMap': Object,
   *       'variationsMap': Object,
   *     }
   *   }
   * }
   */
  getOptimizelyConfig(): OptimizelyConfig | null {
    try {
      const configObj = this.projectConfigManager.getConfig();
      if (!configObj) {
        return null;
      }
      return this.projectConfigManager.getOptimizelyConfig();
    } catch (e) {
      this.logger.log(LOG_LEVEL.ERROR, e.message);
      this.errorHandler.handleError(e);
      return null;
    }
  }

  /**
   * Stop background processes belonging to this instance, including:
   *
   * - Active datafile requests
   * - Pending datafile requests
   * - Pending event queue flushes
   *
   * In-flight datafile requests will be aborted. Any events waiting to be sent
   * as part of a batched event request will be immediately flushed to the event
   * dispatcher.
   *
   * Returns a Promise that fulfills after all in-flight event dispatcher requests
   * (including any final request resulting from flushing the queue as described
   * above) are complete. If there are no in-flight event dispatcher requests and
   * no queued events waiting to be sent, returns an immediately-fulfilled Promise.
   *
   * Returned Promises are fulfilled with result objects containing these
   * properties:
   *    - success (boolean): true if the event dispatcher signaled completion of
   *                         all in-flight and final requests, or if there were no
   *                         queued events and no in-flight requests. false if an
   *                         unexpected error was encountered during the close
   *                         process.
   *    - reason (string=):  If success is false, this is a string property with
   *                         an explanatory message.
   *
   * NOTE: After close is called, this instance is no longer usable - any events
   * generated will no longer be sent to the event dispatcher.
   *
   * @return {Promise}
   */
  close(): Promise<{ success: boolean; reason?: string }> {
    try {
      const eventProcessorStoppedPromise = this.eventProcessor.stop();
      if (this.disposeOnUpdate) {
        this.disposeOnUpdate();
        this.disposeOnUpdate = null;
      }
      if (this.projectConfigManager) {
        this.projectConfigManager.stop();
      }
      Object.keys(this.readyTimeouts).forEach(
        (readyTimeoutId: string) => {
          const readyTimeoutRecord = this.readyTimeouts[readyTimeoutId];
          clearTimeout(readyTimeoutRecord.readyTimeout);
          readyTimeoutRecord.onClose();
        }
      );
      this.readyTimeouts = {};
      return eventProcessorStoppedPromise.then(
        function() {
          return {
            success: true,
          };
        },
        function(err) {
          return {
            success: false,
            reason: String(err),
          };
        }
      );
    } catch (err) {
      this.logger.log(LOG_LEVEL.ERROR, err.message);
      this.errorHandler.handleError(err);
      return Promise.resolve({
        success: false,
        reason: String(err),
      });
    }
  }

  /**
   * Returns a Promise that fulfills when this instance is ready to use (meaning
   * it has a valid datafile), or has failed to become ready within a period of
   * time (configurable by the timeout property of the options argument), or when
   * this instance is closed via the close method.
   *
   * If a valid datafile was provided in the constructor, the returned Promise is
   * immediately fulfilled. If an sdkKey was provided, a manager will be used to
   * fetch  a datafile, and the returned promise will fulfill if that fetch
   * succeeds or fails before the timeout. The default timeout is 30 seconds,
   * which will be used if no timeout is provided in the argument options object.
   *
   * The returned Promise is fulfilled with a result object containing these
   * properties:
   *    - success (boolean): True if this instance is ready to use with a valid
   *                         datafile, or false if this instance failed to become
   *                         ready or was closed prior to becoming ready.
   *    - reason (string=):  If success is false, this is a string property with
   *                         an explanatory message. Failure could be due to
   *                         expiration of the timeout, network errors,
   *                         unsuccessful responses, datafile parse errors,
   *                         datafile validation errors, or the instance being
   *                         closed
   * @param  {Object=}          options
   * @param  {number|undefined} options.timeout
   * @return {Promise}
   */
  onReady(options?: { timeout?: number }): Promise<OnReadyResult> {
    let timeoutValue: number | undefined;
    if (typeof options === 'object' && options !== null) {
      if (options.timeout !== undefined) {
        timeoutValue = options.timeout;
      }
    }
    if (!fns.isSafeInteger(timeoutValue)) {
      timeoutValue = DEFAULT_ONREADY_TIMEOUT;
    }

    let resolveTimeoutPromise: (value: OnReadyResult) => void;
    const timeoutPromise = new Promise<OnReadyResult>(
      (resolve) => {
        resolveTimeoutPromise = resolve;
      }
    );

    const timeoutId = this.nextReadyTimeoutId;
    this.nextReadyTimeoutId++;

    const onReadyTimeout = (() => {
      delete this.readyTimeouts[timeoutId];
      resolveTimeoutPromise({
        success: false,
        reason: sprintf('onReady timeout expired after %s ms', timeoutValue),
      });
    });
    const readyTimeout = setTimeout(onReadyTimeout, timeoutValue);
    const onClose = function() {
      resolveTimeoutPromise({
        success: false,
        reason: 'Instance closed',
      });
    };

    this.readyTimeouts[timeoutId] = {
      readyTimeout: readyTimeout,
      onClose: onClose,
    };

    this.readyPromise.then(() => {
      clearTimeout(readyTimeout);
      delete this.readyTimeouts[timeoutId];
      resolveTimeoutPromise({
        success: true,
      });
    });

    return Promise.race([this.readyPromise, timeoutPromise]);
  }

  //============ decide ============//

  /**
   * Creates a context of the user for which decision APIs will be called.
   *
   * A user context will be created successfully even when the SDK is not fully configured yet, so no
   * this.isValidInstance() check is performed here.
   *
   * @param  {string}          userId      The user ID to be used for bucketing.
   * @param  {UserAttributes}  attributes  Optional user attributes.
   * @return {OptimizelyUserContext|null}  An OptimizelyUserContext associated with this OptimizelyClient or
   *                                       null if provided inputs are invalid
   */
  createUserContext(userId: string, attributes?: UserAttributes): OptimizelyUserContext | null {
    if (!this.validateInputs({ user_id: userId }, attributes)) {
      return null;
    }

    return new OptimizelyUserContext({
      optimizely: this,
      userId,
      attributes
    });
  }

  decide(
    user: OptimizelyUserContext,
    key: string,
    options: OptimizelyDecideOption[] = []
  ): OptimizelyDecision {
    const userId = user.getUserId();
    const attributes = user.getAttributes();
    const configObj = this.projectConfigManager.getConfig();
    const reasons: (string | number)[][] = [];
    let decisionObj: DecisionObj;
    if (!this.isValidInstance() || !configObj) {
      this.logger.log(LOG_LEVEL.INFO, LOG_MESSAGES.INVALID_OBJECT, MODULE_NAME, 'decide');
      return newErrorDecision(key, user, [DECISION_MESSAGES.SDK_NOT_READY]);
    }

    const feature = configObj.featureKeyMap[key];
    if (!feature) {
      this.logger.log(LOG_LEVEL.ERROR, ERROR_MESSAGES.FEATURE_NOT_IN_DATAFILE, MODULE_NAME, key);
      return newErrorDecision(key, user, [sprintf(DECISION_MESSAGES.FLAG_KEY_INVALID, key)]);
    }

    const allDecideOptions = this.getAllDecideOptions(options);

    const forcedDecisionResponse = this.decisionService.findValidatedForcedDecision(configObj, user, key);
    reasons.push(...forcedDecisionResponse.reasons);
    const variation = forcedDecisionResponse.result;
    if (variation) {
      decisionObj = {
        experiment: null,
        variation: variation,
        decisionSource: DECISION_SOURCES.FEATURE_TEST
      }
    } else {
      const decisionVariation = this.decisionService.getVariationForFeature(
        configObj,
        feature,
        user,
        allDecideOptions,
      );
      reasons.push(...decisionVariation.reasons);
      decisionObj = decisionVariation.result;
    }
    const decisionSource = decisionObj.decisionSource;
    const experimentKey = decisionObj.experiment?.key ?? null;
    const variationKey = decisionObj.variation?.key ?? null;
    const flagEnabled: boolean = decision.getFeatureEnabledFromVariation(decisionObj);
    if (flagEnabled === true) {
      this.logger.log(
        LOG_LEVEL.INFO,
        LOG_MESSAGES.FEATURE_ENABLED_FOR_USER,
        MODULE_NAME,
        key,
        userId,
      );
    } else {
      this.logger.log(
        LOG_LEVEL.INFO,
        LOG_MESSAGES.FEATURE_NOT_ENABLED_FOR_USER,
        MODULE_NAME,
        key,
        userId,
      );
    }

    const variablesMap: { [key: string]: unknown } = {};
    let decisionEventDispatched = false;

    if (!allDecideOptions[OptimizelyDecideOption.EXCLUDE_VARIABLES]) {
      feature.variables.forEach(variable => {
        variablesMap[variable.key] =
          this.getFeatureVariableValueFromVariation(
            key,
            flagEnabled,
            decisionObj.variation,
            variable,
            userId
          );
      });
    }

    if (
      !allDecideOptions[OptimizelyDecideOption.DISABLE_DECISION_EVENT] && (
        decisionSource === DECISION_SOURCES.FEATURE_TEST ||
        decisionSource === DECISION_SOURCES.ROLLOUT && projectConfig.getSendFlagDecisionsValue(configObj))
    ) {
      this.sendImpressionEvent(
        decisionObj,
        key,
        userId,
        flagEnabled,
        attributes
      )
      decisionEventDispatched = true;
    }

    const shouldIncludeReasons = allDecideOptions[OptimizelyDecideOption.INCLUDE_REASONS];

    let reportedReasons: string[] = [];
    if (shouldIncludeReasons) {
      reportedReasons = reasons.map((reason) => sprintf(reason[0] as string, ...reason.slice(1)));
    }

    const featureInfo = {
      flagKey: key,
      enabled: flagEnabled,
      variationKey: variationKey,
      ruleKey: experimentKey,
      variables: variablesMap,
      reasons: reportedReasons,
      decisionEventDispatched: decisionEventDispatched,
    };

    this.notificationCenter.sendNotifications(NOTIFICATION_TYPES.DECISION, {
      type: DECISION_NOTIFICATION_TYPES.FLAG,
      userId: userId,
      attributes: attributes,
      decisionInfo: featureInfo,
    });

    return {
      variationKey: variationKey,
      enabled: flagEnabled,
      variables: variablesMap,
      ruleKey: experimentKey,
      flagKey: key,
      userContext: user,
      reasons: reportedReasons,
    };
  }

  /**
   * Get all decide options.
   * @param  {OptimizelyDecideOption[]}          options   decide options
   * @return {[key: string]: boolean}             Map of all provided decide options including default decide options
   */
  private getAllDecideOptions(options: OptimizelyDecideOption[]): { [key: string]: boolean } {
    const allDecideOptions = { ...this.defaultDecideOptions };
    if (!Array.isArray(options)) {
      this.logger.log(LOG_LEVEL.DEBUG, LOG_MESSAGES.INVALID_DECIDE_OPTIONS, MODULE_NAME);
    } else {
      options.forEach((option) => {
        // Filter out all provided decide options that are not in OptimizelyDecideOption[]
        if (OptimizelyDecideOption[option]) {
          allDecideOptions[option] = true;
        } else {
          this.logger.log(
            LOG_LEVEL.WARNING,
            LOG_MESSAGES.UNRECOGNIZED_DECIDE_OPTION,
            MODULE_NAME,
            option,
          );
        }
      });
    }

    return allDecideOptions;
  }

  /**
   * Returns an object of decision results for multiple flag keys and a user context.
   * If the SDK finds an error for a key, the response will include a decision for the key showing reasons for the error.
   * The SDK will always return an object of decisions. When it cannot process requests, it will return an empty object after logging the errors.
   * @param     {OptimizelyUserContext}      user        A user context associated with this OptimizelyClient
   * @param     {string[]}                   keys        An array of flag keys for which decisions will be made.
   * @param     {OptimizelyDecideOption[]}  options     An array of options for decision-making.
   * @return    {[key: string]: OptimizelyDecision}      An object of decision results mapped by flag keys.
   */
  decideForKeys(
    user: OptimizelyUserContext,
    keys: string[],
    options: OptimizelyDecideOption[] = []
  ): { [key: string]: OptimizelyDecision } {
    const decisionMap: { [key: string]: OptimizelyDecision } = {};
    if (!this.isValidInstance()) {
      this.logger.log(LOG_LEVEL.ERROR, LOG_MESSAGES.INVALID_OBJECT, MODULE_NAME, 'decideForKeys');
      return decisionMap;
    }
    if (keys.length === 0) {
      return decisionMap;
    }

    const allDecideOptions = this.getAllDecideOptions(options);
    keys.forEach(key => {
      const optimizelyDecision: OptimizelyDecision = this.decide(user, key, options);
      if (!allDecideOptions[OptimizelyDecideOption.ENABLED_FLAGS_ONLY] || optimizelyDecision.enabled) {
        decisionMap[key] = optimizelyDecision;
      }
    });

    return decisionMap;
  }

  /**
   * Returns an object of decision results for all active flag keys.
   * @param     {OptimizelyUserContext}      user        A user context associated with this OptimizelyClient
   * @param     {OptimizelyDecideOption[]}  options     An array of options for decision-making.
   * @return    {[key: string]: OptimizelyDecision}      An object of all decision results mapped by flag keys.
   */
  decideAll(
    user: OptimizelyUserContext,
    options: OptimizelyDecideOption[] = []
  ): { [key: string]: OptimizelyDecision } {
    const configObj = this.projectConfigManager.getConfig();
    const decisionMap: { [key: string]: OptimizelyDecision } = {};
    if (!this.isValidInstance() || !configObj) {
      this.logger.log(LOG_LEVEL.ERROR, LOG_MESSAGES.INVALID_OBJECT, MODULE_NAME, 'decideAll');
      return decisionMap;
    }

    const allFlagKeys = Object.keys(configObj.featureKeyMap);

    return this.decideForKeys(user, allFlagKeys, options);
  }

}<|MERGE_RESOLUTION|>--- conflicted
+++ resolved
@@ -13,10 +13,6 @@
  * See the License for the specific language governing permissions and      *
  * limitations under the License.                                           *
  ***************************************************************************/
-<<<<<<< HEAD
-=======
-import { sprintf, objectValues } from '@optimizely/js-sdk-utils';
->>>>>>> e092f81a
 import { LoggerFacade, ErrorHandler } from '@optimizely/js-sdk-logging';
 import { sprintf, objectValues, NotificationCenter } from '../utils/fns';
 import { EventProcessor } from '@optimizely/js-sdk-event-processor';
