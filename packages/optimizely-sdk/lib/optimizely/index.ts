/****************************************************************************
 * Copyright 2020-2022, Optimizely, Inc. and contributors                   *
 *                                                                          *
 * Licensed under the Apache License, Version 2.0 (the "License");          *
 * you may not use this file except in compliance with the License.         *
 * You may obtain a copy of the License at                                  *
 *                                                                          *
 *    http://www.apache.org/licenses/LICENSE-2.0                            *
 *                                                                          *
 * Unless required by applicable law or agreed to in writing, software      *
 * distributed under the License is distributed on an "AS IS" BASIS,        *
 * WITHOUT WARRANTIES OR CONDITIONS OF ANY KIND, either express or implied. *
 * See the License for the specific language governing permissions and      *
 * limitations under the License.                                           *
 ***************************************************************************/
<<<<<<< HEAD
import { LoggerFacade, ErrorHandler } from '../modules/logging';
import { sprintf, objectValues } from '../utils/fns';
=======
import { LoggerFacade, ErrorHandler } from '@optimizely/js-sdk-logging';
import { sprintf, objectValues } from '@utils/fns';
>>>>>>> f36baf4a
import { NotificationCenter } from '../core/notification_center';
import { EventProcessor } from '@optimizely/js-sdk-event-processor';

import {
  UserAttributes,
  EventTags,
  OptimizelyConfig,
  OnReadyResult,
  UserProfileService,
  Variation,
  FeatureFlag,
  FeatureVariable,
  OptimizelyOptions,
  OptimizelyDecideOption,
  OptimizelyDecision
} from '../shared_types';
import { newErrorDecision } from '../optimizely_decision';
import OptimizelyUserContext from '../optimizely_user_context';
import { createProjectConfigManager, ProjectConfigManager } from '../core/project_config/project_config_manager';
import { createDecisionService, DecisionService, DecisionObj } from '../core/decision_service';
import { getImpressionEvent, getConversionEvent } from '../core/event_builder';
import { buildImpressionEvent, buildConversionEvent } from '../core/event_builder/event_helpers';
import fns from '@utils/fns'
import { validate } from '@utils/attributes_validator';
import * as enums from '@utils/enums';
import * as eventTagsValidator from '@utils/event_tags_validator';
import * as projectConfig from '../core/project_config';
import * as userProfileServiceValidator from '@utils/user_profile_service_validator';
import * as stringValidator from '@utils/string_value_validator';
import * as decision from '../core/decision';
import {
  ERROR_MESSAGES,
  LOG_LEVEL,
  LOG_MESSAGES,
  DECISION_SOURCES,
  DECISION_MESSAGES,
  FEATURE_VARIABLE_TYPES,
  DECISION_NOTIFICATION_TYPES,
  NOTIFICATION_TYPES
} from '@utils/enums';

const MODULE_NAME = 'OPTIMIZELY';

const DEFAULT_ONREADY_TIMEOUT = 30000;

// TODO: Make feature_key, user_id, variable_key, experiment_key, event_key camelCase
type InputKey = 'feature_key' | 'user_id' | 'variable_key' | 'experiment_key' | 'event_key' | 'variation_id';

type StringInputs = Partial<Record<InputKey, unknown>>;

export default class Optimizely {
  private isOptimizelyConfigValid: boolean;
  private disposeOnUpdate: (() => void) | null;
  private readyPromise: Promise<{ success: boolean; reason?: string }>;
  // readyTimeout is specified as any to make this work in both browser & Node
  // eslint-disable-next-line @typescript-eslint/no-explicit-any
  private readyTimeouts: { [key: string]: { readyTimeout: any; onClose: () => void } };
  private nextReadyTimeoutId: number;
  private clientEngine: string;
  private clientVersion: string;
  private errorHandler: ErrorHandler;
  private logger: LoggerFacade;
  private projectConfigManager: ProjectConfigManager;
  private decisionService: DecisionService;
  private eventProcessor: EventProcessor;
  private defaultDecideOptions: { [key: string]: boolean };
  public notificationCenter: NotificationCenter;

  constructor(config: OptimizelyOptions) {
    let clientEngine = config.clientEngine;
    if (!clientEngine) {
      config.logger.log(
        LOG_LEVEL.INFO,
        LOG_MESSAGES.INVALID_CLIENT_ENGINE,
        MODULE_NAME,
        clientEngine,
      );
      clientEngine = enums.NODE_CLIENT_ENGINE;
    }

    this.clientEngine = clientEngine;
    this.clientVersion = config.clientVersion || enums.NODE_CLIENT_VERSION;
    this.errorHandler = config.errorHandler;
    this.isOptimizelyConfigValid = config.isValidInstance;
    this.logger = config.logger;

    let decideOptionsArray = config.defaultDecideOptions ?? [];
    if (!Array.isArray(decideOptionsArray)) {
      this.logger.log(LOG_LEVEL.DEBUG, LOG_MESSAGES.INVALID_DEFAULT_DECIDE_OPTIONS, MODULE_NAME);
      decideOptionsArray = [];
    }

    const defaultDecideOptions: { [key: string]: boolean } = {};
    decideOptionsArray.forEach((option) => {
      // Filter out all provided default decide options that are not in OptimizelyDecideOption[]
      if (OptimizelyDecideOption[option]) {
        defaultDecideOptions[option] = true;
      } else {
        this.logger.log(
          LOG_LEVEL.WARNING,
          LOG_MESSAGES.UNRECOGNIZED_DECIDE_OPTION,
          MODULE_NAME,
          option,
        );
      }
    });
    this.defaultDecideOptions = defaultDecideOptions;
    this.projectConfigManager = createProjectConfigManager({
      datafile: config.datafile,
      jsonSchemaValidator: config.jsonSchemaValidator,
      sdkKey: config.sdkKey,
      datafileManager: config.datafileManager
    });

    this.disposeOnUpdate = this.projectConfigManager.onUpdate(
      (configObj: projectConfig.ProjectConfig) => {
        this.logger.log(
          LOG_LEVEL.INFO,
          LOG_MESSAGES.UPDATED_OPTIMIZELY_CONFIG,
          MODULE_NAME,
          configObj.revision,
          configObj.projectId,
        );
        this.notificationCenter.sendNotifications(NOTIFICATION_TYPES.OPTIMIZELY_CONFIG_UPDATE);
      }
    );

    const projectConfigManagerReadyPromise = this.projectConfigManager.onReady();

    let userProfileService: UserProfileService | null = null;
    if (config.userProfileService) {
      try {
        if (userProfileServiceValidator.validate(config.userProfileService)) {
          userProfileService = config.userProfileService;
          this.logger.log(LOG_LEVEL.INFO, LOG_MESSAGES.VALID_USER_PROFILE_SERVICE, MODULE_NAME);
        }
      } catch (ex) {
        this.logger.log(LOG_LEVEL.WARNING, ex.message);
      }
    }

    this.decisionService = createDecisionService({
      userProfileService: userProfileService,
      logger: this.logger,
      UNSTABLE_conditionEvaluators: config.UNSTABLE_conditionEvaluators,
    });

    this.notificationCenter = config.notificationCenter;

    this.eventProcessor = config.eventProcessor;

    const eventProcessorStartedPromise = this.eventProcessor.start();

    this.readyPromise = Promise.all([projectConfigManagerReadyPromise, eventProcessorStartedPromise]).then(function(promiseResults) {
      // Only return status from project config promise because event processor promise does not return any status.
      return promiseResults[0];
    })

    this.readyTimeouts = {};
    this.nextReadyTimeoutId = 0;
  }

  /**
   * Returns a truthy value if this instance currently has a valid project config
   * object, and the initial configuration object that was passed into the
   * constructor was also valid.
   * @return {boolean}
   */
  isValidInstance(): boolean {
    return this.isOptimizelyConfigValid && !!this.projectConfigManager.getConfig();
  }

  /**
   * Buckets visitor and sends impression event to Optimizely.
   * @param  {string}             experimentKey
   * @param  {string}             userId
   * @param  {UserAttributes}     attributes
   * @return {string|null}        variation key
   */
  activate(experimentKey: string, userId: string, attributes?: UserAttributes): string | null {
    try {
      if (!this.isValidInstance()) {
        this.logger.log(LOG_LEVEL.ERROR, LOG_MESSAGES.INVALID_OBJECT, MODULE_NAME, 'activate');
        return null;
      }

      if (!this.validateInputs({ experiment_key: experimentKey, user_id: userId }, attributes)) {
        return this.notActivatingExperiment(experimentKey, userId);
      }

      const configObj = this.projectConfigManager.getConfig();
      if (!configObj) {
        return null;
      }

      try {
        const variationKey = this.getVariation(experimentKey, userId, attributes);
        if (variationKey === null) {
          return this.notActivatingExperiment(experimentKey, userId);
        }

        // If experiment is not set to 'Running' status, log accordingly and return variation key
        if (!projectConfig.isRunning(configObj, experimentKey)) {
          this.logger.log(
            LOG_LEVEL.DEBUG,
            LOG_MESSAGES.SHOULD_NOT_DISPATCH_ACTIVATE,
            MODULE_NAME,
            experimentKey,
          );
          return variationKey;
        }

        const experiment = projectConfig.getExperimentFromKey(configObj, experimentKey);
        const variation = experiment.variationKeyMap[variationKey];
        const decisionObj = {
          experiment: experiment,
          variation: variation,
          decisionSource: enums.DECISION_SOURCES.EXPERIMENT
        }

        this.sendImpressionEvent(
          decisionObj,
          '',
          userId,
          true,
          attributes
        );
        return variationKey;
      } catch (ex) {
        this.logger.log(LOG_LEVEL.ERROR, ex.message);
        this.logger.log(
          LOG_LEVEL.INFO,
          LOG_MESSAGES.NOT_ACTIVATING_USER,
          MODULE_NAME,
          userId,
          experimentKey,
        );
        this.errorHandler.handleError(ex);
        return null;
      }
    } catch (e) {
      this.logger.log(LOG_LEVEL.ERROR, e.message);
      this.errorHandler.handleError(e);
      return null;
    }
  }

  /**
   * Create an impression event and call the event dispatcher's dispatch method to
   * send this event to Optimizely. Then use the notification center to trigger
   * any notification listeners for the ACTIVATE notification type.
   * @param {DecisionObj}    decisionObj    Decision Object
   * @param {string}         flagKey        Key for a feature flag
   * @param {string}         userId         ID of user to whom the variation was shown
   * @param {UserAttributes} attributes     Optional user attributes
   * @param {boolean}        enabled        Boolean representing if feature is enabled
   */
  private sendImpressionEvent(
    decisionObj: DecisionObj,
    flagKey: string,
    userId: string,
    enabled: boolean,
    attributes?: UserAttributes,
  ): void {
    const configObj = this.projectConfigManager.getConfig();
    if (!configObj) {
      return;
    }
    const impressionEvent = buildImpressionEvent({
      decisionObj: decisionObj,
      flagKey: flagKey,
      enabled: enabled,
      userId: userId,
      userAttributes: attributes,
      clientEngine: this.clientEngine,
      clientVersion: this.clientVersion,
      configObj: configObj,
    });
    // TODO is it okay to not pass a projectConfig as second argument
    this.eventProcessor.process(impressionEvent);
    this.emitNotificationCenterActivate(decisionObj, flagKey, userId, enabled, attributes);
  }

  /**
   * Emit the ACTIVATE notification on the notificationCenter
   * @param  {DecisionObj}    decisionObj    Decision object
   * @param  {string}         flagKey        Key for a feature flag
   * @param  {string}         userId         ID of user to whom the variation was shown
   * @param  {boolean}        enabled        Boolean representing if feature is enabled
   * @param  {UserAttributes} attributes     Optional user attributes
   */
  private emitNotificationCenterActivate(
    decisionObj: DecisionObj,
    flagKey: string,
    userId: string,
    enabled: boolean,
    attributes?: UserAttributes
  ): void {
    const configObj = this.projectConfigManager.getConfig();
    if (!configObj) {
      return;
    }

    const ruleType = decisionObj.decisionSource;
    const experimentKey = decision.getExperimentKey(decisionObj);
    const experimentId = decision.getExperimentId(decisionObj);
    const variationKey = decision.getVariationKey(decisionObj);
    const variationId = decision.getVariationId(decisionObj);

    let experiment;

    if (experimentId !== null && variationKey !== '') {
      experiment = configObj.experimentIdMap[experimentId];
    }

    const impressionEventOptions = {
      attributes: attributes,
      clientEngine: this.clientEngine,
      clientVersion: this.clientVersion,
      configObj: configObj,
      experimentId: experimentId,
      ruleKey: experimentKey,
      flagKey: flagKey,
      ruleType: ruleType,
      userId: userId,
      enabled: enabled,
      variationId: variationId,
      logger: this.logger,
    };
    const impressionEvent = getImpressionEvent(impressionEventOptions);
    let variation;
    if (experiment && experiment.variationKeyMap && variationKey !== '') {
      variation = experiment.variationKeyMap[variationKey];
    }
    this.notificationCenter.sendNotifications(NOTIFICATION_TYPES.ACTIVATE, {
      experiment: experiment,
      userId: userId,
      attributes: attributes,
      variation: variation,
      logEvent: impressionEvent,
    });
  }

  /**
   * Sends conversion event to Optimizely.
   * @param  {string}         eventKey
   * @param  {string}         userId
   * @param  {UserAttributes} attributes
   * @param  {EventTags}      eventTags Values associated with the event.
   */
  track(eventKey: string, userId: string, attributes?: UserAttributes, eventTags?: EventTags): void {
    try {
      if (!this.isValidInstance()) {
        this.logger.log(LOG_LEVEL.ERROR, LOG_MESSAGES.INVALID_OBJECT, MODULE_NAME, 'track');
        return;
      }

      if (!this.validateInputs({ user_id: userId, event_key: eventKey }, attributes, eventTags)) {
        return;
      }

      const configObj = this.projectConfigManager.getConfig();
      if (!configObj) {
        return;
      }

      if (!projectConfig.eventWithKeyExists(configObj, eventKey)) {
        this.logger.log(
          LOG_LEVEL.WARNING,
          enums.LOG_MESSAGES.EVENT_KEY_NOT_FOUND,
          MODULE_NAME,
          eventKey,
        );
        this.logger.log(LOG_LEVEL.WARNING, LOG_MESSAGES.NOT_TRACKING_USER, MODULE_NAME, userId);
        return;
      }

      // remove null values from eventTags
      eventTags = this.filterEmptyValues(eventTags);
      const conversionEvent = buildConversionEvent({
        eventKey: eventKey,
        eventTags: eventTags,
        userId: userId,
        userAttributes: attributes,
        clientEngine: this.clientEngine,
        clientVersion: this.clientVersion,
        configObj: configObj,
      });
      this.logger.log(LOG_LEVEL.INFO, enums.LOG_MESSAGES.TRACK_EVENT, MODULE_NAME, eventKey, userId);
      // TODO is it okay to not pass a projectConfig as second argument
      this.eventProcessor.process(conversionEvent);
      this.emitNotificationCenterTrack(eventKey, userId, attributes, eventTags);
    } catch (e) {
      this.logger.log(LOG_LEVEL.ERROR, e.message);
      this.errorHandler.handleError(e);
      this.logger.log(LOG_LEVEL.ERROR, LOG_MESSAGES.NOT_TRACKING_USER, MODULE_NAME, userId);
    }
  }
  /**
   * Send TRACK event to notificationCenter
   * @param  {string}         eventKey
   * @param  {string}         userId
   * @param  {UserAttributes} attributes
   * @param  {EventTags}      eventTags Values associated with the event.
   */
  private emitNotificationCenterTrack(eventKey: string, userId: string, attributes?: UserAttributes, eventTags?: EventTags): void {
    try {
      const configObj = this.projectConfigManager.getConfig();
      if (!configObj) {
        return;
      }

      const conversionEventOptions = {
        attributes: attributes,
        clientEngine: this.clientEngine,
        clientVersion: this.clientVersion,
        configObj: configObj,
        eventKey: eventKey,
        eventTags: eventTags,
        logger: this.logger,
        userId: userId,
      };
      const conversionEvent = getConversionEvent(conversionEventOptions);

      this.notificationCenter.sendNotifications(NOTIFICATION_TYPES.TRACK, {
        eventKey: eventKey,
        userId: userId,
        attributes: attributes,
        eventTags: eventTags,
        logEvent: conversionEvent,
      });
    } catch (ex) {
      this.logger.log(LOG_LEVEL.ERROR, ex.message);
      this.errorHandler.handleError(ex);
    }
  }

  /**
   * Gets variation where visitor will be bucketed.
   * @param  {string}              experimentKey
   * @param  {string}              userId
   * @param  {UserAttributes}      attributes
   * @return {string|null}         variation key
   */
  getVariation(experimentKey: string, userId: string, attributes?: UserAttributes): string | null {
    try {
      if (!this.isValidInstance()) {
        this.logger.log(LOG_LEVEL.ERROR, LOG_MESSAGES.INVALID_OBJECT, MODULE_NAME, 'getVariation');
        return null;
      }

      try {
        if (!this.validateInputs({ experiment_key: experimentKey, user_id: userId }, attributes)) {
          return null;
        }

        const configObj = this.projectConfigManager.getConfig();
        if (!configObj) {
          return null;
        }

        const experiment = configObj.experimentKeyMap[experimentKey];
        if (!experiment) {
          this.logger.log(
            LOG_LEVEL.DEBUG,
            ERROR_MESSAGES.INVALID_EXPERIMENT_KEY,
            MODULE_NAME,
            experimentKey,
          );
          return null;
        }

        const variationKey = this.decisionService.getVariation(
          configObj,
          experiment,
          this.createUserContext(userId, attributes) as OptimizelyUserContext
        ).result;
        const decisionNotificationType = projectConfig.isFeatureExperiment(configObj, experiment.id)
          ? DECISION_NOTIFICATION_TYPES.FEATURE_TEST
          : DECISION_NOTIFICATION_TYPES.AB_TEST;

        this.notificationCenter.sendNotifications(NOTIFICATION_TYPES.DECISION, {
          type: decisionNotificationType,
          userId: userId,
          attributes: attributes || {},
          decisionInfo: {
            experimentKey: experimentKey,
            variationKey: variationKey,
          },
        });

        return variationKey;
      } catch (ex) {
        this.logger.log(LOG_LEVEL.ERROR, ex.message);
        this.errorHandler.handleError(ex);
        return null;
      }
    } catch (e) {
      this.logger.log(LOG_LEVEL.ERROR, e.message);
      this.errorHandler.handleError(e);
      return null;
    }
  }

  /**
   * Force a user into a variation for a given experiment.
   * @param  {string}      experimentKey
   * @param  {string}      userId
   * @param  {string|null} variationKey   user will be forced into. If null,
   *                                      then clear the existing experiment-to-variation mapping.
   * @return {boolean}                    A boolean value that indicates if the set completed successfully.
   */
  setForcedVariation(experimentKey: string, userId: string, variationKey: string | null): boolean {
    if (!this.validateInputs({ experiment_key: experimentKey, user_id: userId })) {
      return false;
    }

    const configObj = this.projectConfigManager.getConfig();
    if (!configObj) {
      return false;
    }

    try {
      return this.decisionService.setForcedVariation(configObj, experimentKey, userId, variationKey);
    } catch (ex) {
      this.logger.log(LOG_LEVEL.ERROR, ex.message);
      this.errorHandler.handleError(ex);
      return false;
    }
  }

  /**
   * Gets the forced variation for a given user and experiment.
   * @param  {string}      experimentKey
   * @param  {string}      userId
   * @return {string|null} The forced variation key.
   */
  getForcedVariation(experimentKey: string, userId: string): string | null {
    if (!this.validateInputs({ experiment_key: experimentKey, user_id: userId })) {
      return null;
    }

    const configObj = this.projectConfigManager.getConfig();
    if (!configObj) {
      return null;
    }

    try {
      return this.decisionService.getForcedVariation(configObj, experimentKey, userId).result;
    } catch (ex) {
      this.logger.log(LOG_LEVEL.ERROR, ex.message);
      this.errorHandler.handleError(ex);
      return null;
    }
  }

  /**
   * Validate string inputs, user attributes and event tags.
   * @param  {StringInputs}  stringInputs   Map of string keys and associated values
   * @param  {unknown}       userAttributes Optional parameter for user's attributes
   * @param  {unknown}       eventTags      Optional parameter for event tags
   * @return {boolean}                      True if inputs are valid
   *
   */
  private validateInputs(
    stringInputs: StringInputs,
    userAttributes?: unknown,
    eventTags?: unknown
  ): boolean {
    try {
      if (stringInputs.hasOwnProperty('user_id')) {
        const userId = stringInputs['user_id'];
        if (typeof userId !== 'string' || userId === null || userId === 'undefined') {
          throw new Error(sprintf(ERROR_MESSAGES.INVALID_INPUT_FORMAT, MODULE_NAME, 'user_id'));
        }

        delete stringInputs['user_id'];
      }
      Object.keys(stringInputs).forEach(key => {
        if (!stringValidator.validate(stringInputs[key as InputKey])) {
          throw new Error(sprintf(ERROR_MESSAGES.INVALID_INPUT_FORMAT, MODULE_NAME, key));
        }
      })
      if (userAttributes) {
        validate(userAttributes);
      }
      if (eventTags) {
        eventTagsValidator.validate(eventTags);
      }
      return true;

    } catch (ex) {
      this.logger.log(LOG_LEVEL.ERROR, ex.message);
      this.errorHandler.handleError(ex);
      return false;
    }

  }

  /**
   * Shows failed activation log message and returns null when user is not activated in experiment
   * @param  {string} experimentKey
   * @param  {string} userId
   * @return {null}
   */
  private notActivatingExperiment(experimentKey: string, userId: string): null {
    this.logger.log(
      LOG_LEVEL.INFO,
      LOG_MESSAGES.NOT_ACTIVATING_USER,
      MODULE_NAME,
      userId,
      experimentKey,
    );
    return null;
  }

  /**
   * Filters out attributes/eventTags with null or undefined values
   * @param   {EventTags | undefined} map
   * @returns {EventTags | undefined}
   */
  private filterEmptyValues(map: EventTags | undefined): EventTags | undefined {
    for (const key in map) {
      if (map.hasOwnProperty(key) && (map[key] === null || map[key] === undefined)) {
        delete map[key];
      }
    }
    return map;
  }

  /**
   * Returns true if the feature is enabled for the given user.
   * @param  {string}         featureKey   Key of feature which will be checked
   * @param  {string}         userId       ID of user which will be checked
   * @param  {UserAttributes} attributes   Optional user attributes
   * @return {boolean}                     true if the feature is enabled for the user, false otherwise
   */
  isFeatureEnabled(featureKey: string, userId: string, attributes?: UserAttributes): boolean {
    try {
      if (!this.isValidInstance()) {
        this.logger.log(
          LOG_LEVEL.ERROR,
          LOG_MESSAGES.INVALID_OBJECT,
          MODULE_NAME,
          'isFeatureEnabled',
        );
        return false;
      }

      if (!this.validateInputs({ feature_key: featureKey, user_id: userId }, attributes)) {
        return false;
      }

      const configObj = this.projectConfigManager.getConfig();
      if (!configObj) {
        return false;
      }

      const feature = projectConfig.getFeatureFromKey(configObj, featureKey, this.logger);
      if (!feature) {
        return false;
      }

      let sourceInfo = {};
      const user = this.createUserContext(userId, attributes) as OptimizelyUserContext;
      const decisionObj = this.decisionService.getVariationForFeature(configObj, feature, user).result;
      const decisionSource = decisionObj.decisionSource;
      const experimentKey = decision.getExperimentKey(decisionObj);
      const variationKey = decision.getVariationKey(decisionObj);

      let featureEnabled = decision.getFeatureEnabledFromVariation(decisionObj);

      if (decisionSource === DECISION_SOURCES.FEATURE_TEST) {
        sourceInfo = {
          experimentKey: experimentKey,
          variationKey: variationKey,
        };
      }

      if (
        decisionSource === DECISION_SOURCES.FEATURE_TEST ||
        decisionSource === DECISION_SOURCES.ROLLOUT && projectConfig.getSendFlagDecisionsValue(configObj)
      ) {
        this.sendImpressionEvent(
          decisionObj,
          feature.key,
          userId,
          featureEnabled,
          attributes
        );
      }

      if (featureEnabled === true) {
        this.logger.log(
          LOG_LEVEL.INFO,
          LOG_MESSAGES.FEATURE_ENABLED_FOR_USER,
          MODULE_NAME,
          featureKey,
          userId,
        );
      } else {
        this.logger.log(
          LOG_LEVEL.INFO,
          LOG_MESSAGES.FEATURE_NOT_ENABLED_FOR_USER,
          MODULE_NAME,
          featureKey,
          userId,
        );
        featureEnabled = false;
      }

      const featureInfo = {
        featureKey: featureKey,
        featureEnabled: featureEnabled,
        source: decisionObj.decisionSource,
        sourceInfo: sourceInfo,
      };

      this.notificationCenter.sendNotifications(NOTIFICATION_TYPES.DECISION, {
        type: DECISION_NOTIFICATION_TYPES.FEATURE,
        userId: userId,
        attributes: attributes || {},
        decisionInfo: featureInfo,
      });

      return featureEnabled;
    } catch (e) {
      this.logger.log(LOG_LEVEL.ERROR, e.message);
      this.errorHandler.handleError(e);
      return false;
    }
  }

  /**
   * Returns an Array containing the keys of all features in the project that are
   * enabled for the given user.
   * @param  {string}         userId
   * @param  {UserAttributes} attributes
   * @return {string[]}       Array of feature keys (strings)
   */
  getEnabledFeatures(userId: string, attributes?: UserAttributes): string[] {
    try {
      const enabledFeatures: string[] = [];
      if (!this.isValidInstance()) {
        this.logger.log(
          LOG_LEVEL.ERROR,
          LOG_MESSAGES.INVALID_OBJECT,
          MODULE_NAME,
          'getEnabledFeatures',
        );
        return enabledFeatures;
      }

      if (!this.validateInputs({ user_id: userId })) {
        return enabledFeatures;
      }

      const configObj = this.projectConfigManager.getConfig();
      if (!configObj) {
        return enabledFeatures;
      }

      objectValues(configObj.featureKeyMap).forEach(
        (feature: FeatureFlag) => {
          if (this.isFeatureEnabled(feature.key, userId, attributes)) {
            enabledFeatures.push(feature.key);
          }
        }
      );

      return enabledFeatures;
    } catch (e) {
      this.logger.log(LOG_LEVEL.ERROR, e.message);
      this.errorHandler.handleError(e);
      return [];
    }
  }

  /**
   * Returns dynamically-typed value of the variable attached to the given
   * feature flag. Returns null if the feature key or variable key is invalid.
   *
   * @param  {string}          featureKey           Key of the feature whose variable's
   *                                                value is being accessed
   * @param  {string}          variableKey          Key of the variable whose value is
   *                                                being accessed
   * @param  {string}          userId               ID for the user
   * @param  {UserAttributes}  attributes           Optional user attributes
   * @return {unknown}                              Value of the variable cast to the appropriate
   *                                                type, or null if the feature key is invalid or
   *                                                the variable key is invalid
   */
  getFeatureVariable(
    featureKey: string,
    variableKey: string,
    userId: string,
    attributes?: UserAttributes
  ): unknown {
    try {
      if (!this.isValidInstance()) {
        this.logger.log(LOG_LEVEL.ERROR, LOG_MESSAGES.INVALID_OBJECT, MODULE_NAME, 'getFeatureVariable');
        return null;
      }
      return this.getFeatureVariableForType(featureKey, variableKey, null, userId, attributes);
    } catch (e) {
      this.logger.log(LOG_LEVEL.ERROR, e.message);
      this.errorHandler.handleError(e);
      return null;
    }
  }

  /**
   * Helper method to get the value for a variable of a certain type attached to a
   * feature flag. Returns null if the feature key is invalid, the variable key is
   * invalid, the given variable type does not match the variable's actual type,
   * or the variable value cannot be cast to the required type. If the given variable
   * type is null, the value of the variable cast to the appropriate type is returned.
   *
   * @param   {string}         featureKey           Key of the feature whose variable's value is
   *                                                being accessed
   * @param   {string}         variableKey          Key of the variable whose value is being
   *                                                accessed
   * @param   {string|null}    variableType         Type of the variable whose value is being
   *                                                accessed (must be one of FEATURE_VARIABLE_TYPES
   *                                                in lib/utils/enums/index.js), or null to return the
   *                                                value of the variable cast to the appropriate type
   * @param   {string}         userId               ID for the user
   * @param   {UserAttributes} attributes           Optional user attributes
   * @return  {unknown}                             Value of the variable cast to the appropriate
   *                                                type, or null if the feature key is invalid, thevariable
   *                                                key is invalid, or there is a mismatch with the type of
   *                                                the variable
   */
  private getFeatureVariableForType(
    featureKey: string,
    variableKey: string,
    variableType: string | null,
    userId: string,
    attributes?: UserAttributes): unknown {
    if (!this.validateInputs({ feature_key: featureKey, variable_key: variableKey, user_id: userId }, attributes)) {
      return null;
    }

    const configObj = this.projectConfigManager.getConfig();
    if (!configObj) {
      return null;
    }

    const featureFlag = projectConfig.getFeatureFromKey(configObj, featureKey, this.logger);
    if (!featureFlag) {
      return null;
    }

    const variable = projectConfig.getVariableForFeature(configObj, featureKey, variableKey, this.logger);
    if (!variable) {
      return null;
    }

    if (variableType && variable.type !== variableType) {
      this.logger.log(
        LOG_LEVEL.WARNING,
        LOG_MESSAGES.VARIABLE_REQUESTED_WITH_WRONG_TYPE,
        MODULE_NAME,
        variableType,
        variable.type,
      );
      return null;
    }

    const user = this.createUserContext(userId, attributes) as OptimizelyUserContext;
    const decisionObj = this.decisionService.getVariationForFeature(configObj, featureFlag, user).result;
    const featureEnabled = decision.getFeatureEnabledFromVariation(decisionObj);
    const variableValue = this.getFeatureVariableValueFromVariation(featureKey, featureEnabled, decisionObj.variation, variable, userId);
    let sourceInfo = {};
    if (
      decisionObj.decisionSource === DECISION_SOURCES.FEATURE_TEST &&
      decisionObj.experiment !== null &&
      decisionObj.variation !== null
    ) {
      sourceInfo = {
        experimentKey: decisionObj.experiment.key,
        variationKey: decisionObj.variation.key,
      };
    }

    this.notificationCenter.sendNotifications(NOTIFICATION_TYPES.DECISION, {
      type: DECISION_NOTIFICATION_TYPES.FEATURE_VARIABLE,
      userId: userId,
      attributes: attributes || {},
      decisionInfo: {
        featureKey: featureKey,
        featureEnabled: featureEnabled,
        source: decisionObj.decisionSource,
        variableKey: variableKey,
        variableValue: variableValue,
        variableType: variable.type,
        sourceInfo: sourceInfo,
      },
    });
    return variableValue;
  }

  /**
   * Helper method to get the non type-casted value for a variable attached to a
   * feature flag. Returns appropriate variable value depending on whether there
   * was a matching variation, feature was enabled or not or varible was part of the
   * available variation or not. Also logs the appropriate message explaining how it
   * evaluated the value of the variable.
   *
   * @param  {string}          featureKey           Key of the feature whose variable's value is
   *                                                being accessed
   * @param  {boolean}         featureEnabled       Boolean indicating if feature is enabled or not
   * @param  {Variation}       variation            variation returned by decision service
   * @param  {FeatureVariable} variable             varible whose value is being evaluated
   * @param  {string}          userId               ID for the user
   * @return {unknown}                              Value of the variable or null if the
   *                                                config Obj is null
   */
  private getFeatureVariableValueFromVariation(
    featureKey: string,
    featureEnabled: boolean,
    variation: Variation | null,
    variable: FeatureVariable,
    userId: string
  ): unknown {
    const configObj = this.projectConfigManager.getConfig();
    if (!configObj) {
      return null;
    }

    let variableValue = variable.defaultValue;
    if (variation !== null) {
      const value = projectConfig.getVariableValueForVariation(configObj, variable, variation, this.logger);
      if (value !== null) {
        if (featureEnabled) {
          variableValue = value;
          this.logger.log(
            LOG_LEVEL.INFO,
            LOG_MESSAGES.USER_RECEIVED_VARIABLE_VALUE,
            MODULE_NAME,
            variableValue,
            variable.key,
            featureKey,
          );
        } else {
          this.logger.log(
            LOG_LEVEL.INFO,
            LOG_MESSAGES.FEATURE_NOT_ENABLED_RETURN_DEFAULT_VARIABLE_VALUE,
            MODULE_NAME,
            featureKey,
            userId,
            variableValue,
          );
        }
      } else {
        this.logger.log(
          LOG_LEVEL.INFO,
          LOG_MESSAGES.VARIABLE_NOT_USED_RETURN_DEFAULT_VARIABLE_VALUE,
          MODULE_NAME,
          variable.key,
          variation.key,
        );
      }
    } else {
      this.logger.log(
        LOG_LEVEL.INFO,
        LOG_MESSAGES.USER_RECEIVED_DEFAULT_VARIABLE_VALUE,
        MODULE_NAME,
        userId,
        variable.key,
        featureKey,
      );
    }

    return projectConfig.getTypeCastValue(variableValue, variable.type, this.logger);
  }

  /**
   * Returns value for the given boolean variable attached to the given feature
   * flag.
   * @param  {string}         featureKey   Key of the feature whose variable's value is
   *                                       being accessed
   * @param  {string}         variableKey  Key of the variable whose value is being
   *                                       accessed
   * @param  {string}         userId       ID for the user
   * @param  {UserAttributes} attributes   Optional user attributes
   * @return {boolean|null}                Boolean value of the variable, or null if the
   *                                       feature key is invalid, the variable key is invalid,
   *                                       or there is a mismatch with the type of the variable.
   */
  getFeatureVariableBoolean(
    featureKey: string,
    variableKey: string,
    userId: string,
    attributes?: UserAttributes
  ): boolean | null {
    try {
      if (!this.isValidInstance()) {
        this.logger.log(LOG_LEVEL.ERROR, LOG_MESSAGES.INVALID_OBJECT, MODULE_NAME, 'getFeatureVariableBoolean');
        return null;
      }
      return this.getFeatureVariableForType(featureKey, variableKey, FEATURE_VARIABLE_TYPES.BOOLEAN, userId, attributes) as boolean | null;
    } catch (e) {
      this.logger.log(LOG_LEVEL.ERROR, e.message);
      this.errorHandler.handleError(e);
      return null;
    }
  }

  /**
   * Returns value for the given double variable attached to the given feature
   * flag.
   * @param  {string} featureKey           Key of the feature whose variable's value is
   *                                       being accessed
   * @param  {string} variableKey          Key of the variable whose value is being
   *                                       accessed
   * @param  {string} userId               ID for the user
   * @param  {UserAttributes} attributes   Optional user attributes
   * @return {number|null}                 Number value of the variable, or null if the
   *                                       feature key is invalid, the variable key is
   *                                       invalid, or there is a mismatch with the type
   *                                       of the variable
   */
  getFeatureVariableDouble(
    featureKey: string,
    variableKey: string,
    userId: string,
    attributes?: UserAttributes
  ): number | null {
    try {
      if (!this.isValidInstance()) {
        this.logger.log(LOG_LEVEL.ERROR, LOG_MESSAGES.INVALID_OBJECT, MODULE_NAME, 'getFeatureVariableDouble');
        return null;
      }
      return this.getFeatureVariableForType(featureKey, variableKey, FEATURE_VARIABLE_TYPES.DOUBLE, userId, attributes) as number | null;
    } catch (e) {
      this.logger.log(LOG_LEVEL.ERROR, e.message);
      this.errorHandler.handleError(e);
      return null;
    }
  }

  /**
   * Returns value for the given integer variable attached to the given feature
   * flag.
   * @param  {string}         featureKey   Key of the feature whose variable's value is
   *                                       being accessed
   * @param  {string}         variableKey  Key of the variable whose value is being
   *                                       accessed
   * @param  {string}         userId       ID for the user
   * @param  {UserAttributes} attributes   Optional user attributes
   * @return {number|null}                 Number value of the variable, or null if the
   *                                       feature key is invalid, the variable key is
   *                                       invalid, or there is a mismatch with the type
   *                                       of the variable
   */
  getFeatureVariableInteger(
    featureKey: string,
    variableKey: string,
    userId: string,
    attributes?: UserAttributes
  ): number | null {
    try {
      if (!this.isValidInstance()) {
        this.logger.log(LOG_LEVEL.ERROR, LOG_MESSAGES.INVALID_OBJECT, MODULE_NAME, 'getFeatureVariableInteger');
        return null;
      }
      return this.getFeatureVariableForType(featureKey, variableKey, FEATURE_VARIABLE_TYPES.INTEGER, userId, attributes) as number | null;
    } catch (e) {
      this.logger.log(LOG_LEVEL.ERROR, e.message);
      this.errorHandler.handleError(e);
      return null;
    }
  }

  /**
   * Returns value for the given string variable attached to the given feature
   * flag.
   * @param  {string}         featureKey   Key of the feature whose variable's value is
   *                                       being accessed
   * @param  {string}         variableKey  Key of the variable whose value is being
   *                                       accessed
   * @param  {string}         userId       ID for the user
   * @param  {UserAttributes} attributes   Optional user attributes
   * @return {string|null}                 String value of the variable, or null if the
   *                                       feature key is invalid, the variable key is
   *                                       invalid, or there is a mismatch with the type
   *                                       of the variable
   */
  getFeatureVariableString(
    featureKey: string,
    variableKey: string,
    userId: string,
    attributes?: UserAttributes
  ): string | null {
    try {
      if (!this.isValidInstance()) {
        this.logger.log(LOG_LEVEL.ERROR, LOG_MESSAGES.INVALID_OBJECT, MODULE_NAME, 'getFeatureVariableString');
        return null;
      }
      return this.getFeatureVariableForType(featureKey, variableKey, FEATURE_VARIABLE_TYPES.STRING, userId, attributes) as string | null;
    } catch (e) {
      this.logger.log(LOG_LEVEL.ERROR, e.message);
      this.errorHandler.handleError(e);
      return null;
    }
  }

  /**
   * Returns value for the given json variable attached to the given feature
   * flag.
   * @param  {string}         featureKey   Key of the feature whose variable's value is
   *                                       being accessed
   * @param  {string}         variableKey  Key of the variable whose value is being
   *                                       accessed
   * @param  {string}         userId       ID for the user
   * @param  {UserAttributes} attributes   Optional user attributes
   * @return {unknown}                     Object value of the variable, or null if the
   *                                       feature key is invalid, the variable key is
   *                                       invalid, or there is a mismatch with the type
   *                                       of the variable
   */
  getFeatureVariableJSON(
    featureKey: string,
    variableKey: string,
    userId: string,
    attributes: UserAttributes
  ): unknown {
    try {
      if (!this.isValidInstance()) {
        this.logger.log(LOG_LEVEL.ERROR, LOG_MESSAGES.INVALID_OBJECT, MODULE_NAME, 'getFeatureVariableJSON');
        return null;
      }
      return this.getFeatureVariableForType(featureKey, variableKey, FEATURE_VARIABLE_TYPES.JSON, userId, attributes);
    } catch (e) {
      this.logger.log(LOG_LEVEL.ERROR, e.message);
      this.errorHandler.handleError(e);
      return null;
    }
  }

  /**
   * Returns values for all the variables attached to the given feature
   * flag.
   * @param  {string}         featureKey   Key of the feature whose variables are being
   *                                       accessed
   * @param  {string}         userId       ID for the user
   * @param  {UserAttributes} attributes   Optional user attributes
   * @return {object|null}                 Object containing all the variables, or null if the
   *                                       feature key is invalid
   */
  getAllFeatureVariables(
    featureKey: string,
    userId: string,
    attributes?: UserAttributes
  ): { [variableKey: string]: unknown } | null {
    try {
      if (!this.isValidInstance()) {
        this.logger.log(LOG_LEVEL.ERROR, LOG_MESSAGES.INVALID_OBJECT, MODULE_NAME, 'getAllFeatureVariables');
        return null;
      }

      if (!this.validateInputs({ feature_key: featureKey, user_id: userId }, attributes)) {
        return null;
      }

      const configObj = this.projectConfigManager.getConfig();
      if (!configObj) {
        return null;
      }

      const featureFlag = projectConfig.getFeatureFromKey(configObj, featureKey, this.logger);
      if (!featureFlag) {
        return null;
      }

      const user = this.createUserContext(userId, attributes) as OptimizelyUserContext;

      const decisionObj = this.decisionService.getVariationForFeature(configObj, featureFlag, user).result;
      const featureEnabled = decision.getFeatureEnabledFromVariation(decisionObj);
      const allVariables: { [variableKey: string]: unknown } = {};

      featureFlag.variables.forEach((variable: FeatureVariable) => {
        allVariables[variable.key] = this.getFeatureVariableValueFromVariation(featureKey, featureEnabled, decisionObj.variation, variable, userId);
      });

      let sourceInfo = {};
      if (decisionObj.decisionSource === DECISION_SOURCES.FEATURE_TEST &&
        decisionObj.experiment !== null &&
        decisionObj.variation !== null
      ) {
        sourceInfo = {
          experimentKey: decisionObj.experiment.key,
          variationKey: decisionObj.variation.key,
        };
      }
      this.notificationCenter.sendNotifications(NOTIFICATION_TYPES.DECISION, {
        type: DECISION_NOTIFICATION_TYPES.ALL_FEATURE_VARIABLES,
        userId: userId,
        attributes: attributes || {},
        decisionInfo: {
          featureKey: featureKey,
          featureEnabled: featureEnabled,
          source: decisionObj.decisionSource,
          variableValues: allVariables,
          sourceInfo: sourceInfo,
        },
      });

      return allVariables;
    } catch (e) {
      this.logger.log(LOG_LEVEL.ERROR, e.message);
      this.errorHandler.handleError(e);
      return null;
    }
  }

  /**
   * Returns OptimizelyConfig object containing experiments and features data
   * @return {OptimizelyConfig|null}
   *
   * OptimizelyConfig Object Schema
   * {
   *   'experimentsMap': {
   *     'my-fist-experiment': {
   *       'id': '111111',
   *       'key': 'my-fist-experiment'
   *       'variationsMap': {
   *         'variation_1': {
   *           'id': '121212',
   *           'key': 'variation_1',
   *           'variablesMap': {
   *             'age': {
   *               'id': '222222',
   *               'key': 'age',
   *               'type': 'integer',
   *               'value': '0',
   *             }
   *           }
   *         }
   *       }
   *     }
   *   },
   *   'featuresMap': {
   *     'awesome-feature': {
   *       'id': '333333',
   *       'key': 'awesome-feature',
   *       'experimentsMap': Object,
   *       'variationsMap': Object,
   *     }
   *   }
   * }
   */
  getOptimizelyConfig(): OptimizelyConfig | null {
    try {
      const configObj = this.projectConfigManager.getConfig();
      if (!configObj) {
        return null;
      }
      return this.projectConfigManager.getOptimizelyConfig();
    } catch (e) {
      this.logger.log(LOG_LEVEL.ERROR, e.message);
      this.errorHandler.handleError(e);
      return null;
    }
  }

  /**
   * Stop background processes belonging to this instance, including:
   *
   * - Active datafile requests
   * - Pending datafile requests
   * - Pending event queue flushes
   *
   * In-flight datafile requests will be aborted. Any events waiting to be sent
   * as part of a batched event request will be immediately flushed to the event
   * dispatcher.
   *
   * Returns a Promise that fulfills after all in-flight event dispatcher requests
   * (including any final request resulting from flushing the queue as described
   * above) are complete. If there are no in-flight event dispatcher requests and
   * no queued events waiting to be sent, returns an immediately-fulfilled Promise.
   *
   * Returned Promises are fulfilled with result objects containing these
   * properties:
   *    - success (boolean): true if the event dispatcher signaled completion of
   *                         all in-flight and final requests, or if there were no
   *                         queued events and no in-flight requests. false if an
   *                         unexpected error was encountered during the close
   *                         process.
   *    - reason (string=):  If success is false, this is a string property with
   *                         an explanatory message.
   *
   * NOTE: After close is called, this instance is no longer usable - any events
   * generated will no longer be sent to the event dispatcher.
   *
   * @return {Promise}
   */
  close(): Promise<{ success: boolean; reason?: string }> {
    try {
      const eventProcessorStoppedPromise = this.eventProcessor.stop();
      if (this.disposeOnUpdate) {
        this.disposeOnUpdate();
        this.disposeOnUpdate = null;
      }
      if (this.projectConfigManager) {
        this.projectConfigManager.stop();
      }
      Object.keys(this.readyTimeouts).forEach(
        (readyTimeoutId: string) => {
          const readyTimeoutRecord = this.readyTimeouts[readyTimeoutId];
          clearTimeout(readyTimeoutRecord.readyTimeout);
          readyTimeoutRecord.onClose();
        }
      );
      this.readyTimeouts = {};
      return eventProcessorStoppedPromise.then(
        function() {
          return {
            success: true,
          };
        },
        function(err) {
          return {
            success: false,
            reason: String(err),
          };
        }
      );
    } catch (err) {
      this.logger.log(LOG_LEVEL.ERROR, err.message);
      this.errorHandler.handleError(err);
      return Promise.resolve({
        success: false,
        reason: String(err),
      });
    }
  }

  /**
   * Returns a Promise that fulfills when this instance is ready to use (meaning
   * it has a valid datafile), or has failed to become ready within a period of
   * time (configurable by the timeout property of the options argument), or when
   * this instance is closed via the close method.
   *
   * If a valid datafile was provided in the constructor, the returned Promise is
   * immediately fulfilled. If an sdkKey was provided, a manager will be used to
   * fetch  a datafile, and the returned promise will fulfill if that fetch
   * succeeds or fails before the timeout. The default timeout is 30 seconds,
   * which will be used if no timeout is provided in the argument options object.
   *
   * The returned Promise is fulfilled with a result object containing these
   * properties:
   *    - success (boolean): True if this instance is ready to use with a valid
   *                         datafile, or false if this instance failed to become
   *                         ready or was closed prior to becoming ready.
   *    - reason (string=):  If success is false, this is a string property with
   *                         an explanatory message. Failure could be due to
   *                         expiration of the timeout, network errors,
   *                         unsuccessful responses, datafile parse errors,
   *                         datafile validation errors, or the instance being
   *                         closed
   * @param  {Object=}          options
   * @param  {number|undefined} options.timeout
   * @return {Promise}
   */
  onReady(options?: { timeout?: number }): Promise<OnReadyResult> {
    let timeoutValue: number | undefined;
    if (typeof options === 'object' && options !== null) {
      if (options.timeout !== undefined) {
        timeoutValue = options.timeout;
      }
    }
    if (!fns.isSafeInteger(timeoutValue)) {
      timeoutValue = DEFAULT_ONREADY_TIMEOUT;
    }

    let resolveTimeoutPromise: (value: OnReadyResult) => void;
    const timeoutPromise = new Promise<OnReadyResult>(
      (resolve) => {
        resolveTimeoutPromise = resolve;
      }
    );

    const timeoutId = this.nextReadyTimeoutId;
    this.nextReadyTimeoutId++;

    const onReadyTimeout = (() => {
      delete this.readyTimeouts[timeoutId];
      resolveTimeoutPromise({
        success: false,
        reason: sprintf('onReady timeout expired after %s ms', timeoutValue),
      });
    });
    const readyTimeout = setTimeout(onReadyTimeout, timeoutValue);
    const onClose = function() {
      resolveTimeoutPromise({
        success: false,
        reason: 'Instance closed',
      });
    };

    this.readyTimeouts[timeoutId] = {
      readyTimeout: readyTimeout,
      onClose: onClose,
    };

    this.readyPromise.then(() => {
      clearTimeout(readyTimeout);
      delete this.readyTimeouts[timeoutId];
      resolveTimeoutPromise({
        success: true,
      });
    });

    return Promise.race([this.readyPromise, timeoutPromise]);
  }

  //============ decide ============//

  /**
   * Creates a context of the user for which decision APIs will be called.
   *
   * A user context will be created successfully even when the SDK is not fully configured yet, so no
   * this.isValidInstance() check is performed here.
   *
   * @param  {string}          userId      The user ID to be used for bucketing.
   * @param  {UserAttributes}  attributes  Optional user attributes.
   * @return {OptimizelyUserContext|null}  An OptimizelyUserContext associated with this OptimizelyClient or
   *                                       null if provided inputs are invalid
   */
  createUserContext(userId: string, attributes?: UserAttributes): OptimizelyUserContext | null {
    if (!this.validateInputs({ user_id: userId }, attributes)) {
      return null;
    }

    return new OptimizelyUserContext({
      optimizely: this,
      userId,
      attributes
    });
  }

  decide(
    user: OptimizelyUserContext,
    key: string,
    options: OptimizelyDecideOption[] = []
  ): OptimizelyDecision {
    const userId = user.getUserId();
    const attributes = user.getAttributes();
    const configObj = this.projectConfigManager.getConfig();
    const reasons: (string | number)[][] = [];
    let decisionObj: DecisionObj;
    if (!this.isValidInstance() || !configObj) {
      this.logger.log(LOG_LEVEL.INFO, LOG_MESSAGES.INVALID_OBJECT, MODULE_NAME, 'decide');
      return newErrorDecision(key, user, [DECISION_MESSAGES.SDK_NOT_READY]);
    }

    const feature = configObj.featureKeyMap[key];
    if (!feature) {
      this.logger.log(LOG_LEVEL.ERROR, ERROR_MESSAGES.FEATURE_NOT_IN_DATAFILE, MODULE_NAME, key);
      return newErrorDecision(key, user, [sprintf(DECISION_MESSAGES.FLAG_KEY_INVALID, key)]);
    }

    const allDecideOptions = this.getAllDecideOptions(options);

    const forcedDecisionResponse = this.decisionService.findValidatedForcedDecision(configObj, user, key);
    reasons.push(...forcedDecisionResponse.reasons);
    const variation = forcedDecisionResponse.result;
    if (variation) {
      decisionObj = {
        experiment: null,
        variation: variation,
        decisionSource: DECISION_SOURCES.FEATURE_TEST
      }
    } else {
      const decisionVariation = this.decisionService.getVariationForFeature(
        configObj,
        feature,
        user,
        allDecideOptions,
      );
      reasons.push(...decisionVariation.reasons);
      decisionObj = decisionVariation.result;
    }
    const decisionSource = decisionObj.decisionSource;
    const experimentKey = decisionObj.experiment?.key ?? null;
    const variationKey = decisionObj.variation?.key ?? null;
    const flagEnabled: boolean = decision.getFeatureEnabledFromVariation(decisionObj);
    if (flagEnabled === true) {
      this.logger.log(
        LOG_LEVEL.INFO,
        LOG_MESSAGES.FEATURE_ENABLED_FOR_USER,
        MODULE_NAME,
        key,
        userId,
      );
    } else {
      this.logger.log(
        LOG_LEVEL.INFO,
        LOG_MESSAGES.FEATURE_NOT_ENABLED_FOR_USER,
        MODULE_NAME,
        key,
        userId,
      );
    }

    const variablesMap: { [key: string]: unknown } = {};
    let decisionEventDispatched = false;

    if (!allDecideOptions[OptimizelyDecideOption.EXCLUDE_VARIABLES]) {
      feature.variables.forEach(variable => {
        variablesMap[variable.key] =
          this.getFeatureVariableValueFromVariation(
            key,
            flagEnabled,
            decisionObj.variation,
            variable,
            userId
          );
      });
    }

    if (
      !allDecideOptions[OptimizelyDecideOption.DISABLE_DECISION_EVENT] && (
        decisionSource === DECISION_SOURCES.FEATURE_TEST ||
        decisionSource === DECISION_SOURCES.ROLLOUT && projectConfig.getSendFlagDecisionsValue(configObj))
    ) {
      this.sendImpressionEvent(
        decisionObj,
        key,
        userId,
        flagEnabled,
        attributes
      )
      decisionEventDispatched = true;
    }

    const shouldIncludeReasons = allDecideOptions[OptimizelyDecideOption.INCLUDE_REASONS];

    let reportedReasons: string[] = [];
    if (shouldIncludeReasons) {
      reportedReasons = reasons.map((reason) => sprintf(reason[0] as string, ...reason.slice(1)));
    }

    const featureInfo = {
      flagKey: key,
      enabled: flagEnabled,
      variationKey: variationKey,
      ruleKey: experimentKey,
      variables: variablesMap,
      reasons: reportedReasons,
      decisionEventDispatched: decisionEventDispatched,
    };

    this.notificationCenter.sendNotifications(NOTIFICATION_TYPES.DECISION, {
      type: DECISION_NOTIFICATION_TYPES.FLAG,
      userId: userId,
      attributes: attributes,
      decisionInfo: featureInfo,
    });

    return {
      variationKey: variationKey,
      enabled: flagEnabled,
      variables: variablesMap,
      ruleKey: experimentKey,
      flagKey: key,
      userContext: user,
      reasons: reportedReasons,
    };
  }

  /**
   * Get all decide options.
   * @param  {OptimizelyDecideOption[]}          options   decide options
   * @return {[key: string]: boolean}             Map of all provided decide options including default decide options
   */
  private getAllDecideOptions(options: OptimizelyDecideOption[]): { [key: string]: boolean } {
    const allDecideOptions = { ...this.defaultDecideOptions };
    if (!Array.isArray(options)) {
      this.logger.log(LOG_LEVEL.DEBUG, LOG_MESSAGES.INVALID_DECIDE_OPTIONS, MODULE_NAME);
    } else {
      options.forEach((option) => {
        // Filter out all provided decide options that are not in OptimizelyDecideOption[]
        if (OptimizelyDecideOption[option]) {
          allDecideOptions[option] = true;
        } else {
          this.logger.log(
            LOG_LEVEL.WARNING,
            LOG_MESSAGES.UNRECOGNIZED_DECIDE_OPTION,
            MODULE_NAME,
            option,
          );
        }
      });
    }

    return allDecideOptions;
  }

  /**
   * Returns an object of decision results for multiple flag keys and a user context.
   * If the SDK finds an error for a key, the response will include a decision for the key showing reasons for the error.
   * The SDK will always return an object of decisions. When it cannot process requests, it will return an empty object after logging the errors.
   * @param     {OptimizelyUserContext}      user        A user context associated with this OptimizelyClient
   * @param     {string[]}                   keys        An array of flag keys for which decisions will be made.
   * @param     {OptimizelyDecideOption[]}  options     An array of options for decision-making.
   * @return    {[key: string]: OptimizelyDecision}      An object of decision results mapped by flag keys.
   */
  decideForKeys(
    user: OptimizelyUserContext,
    keys: string[],
    options: OptimizelyDecideOption[] = []
  ): { [key: string]: OptimizelyDecision } {
    const decisionMap: { [key: string]: OptimizelyDecision } = {};
    if (!this.isValidInstance()) {
      this.logger.log(LOG_LEVEL.ERROR, LOG_MESSAGES.INVALID_OBJECT, MODULE_NAME, 'decideForKeys');
      return decisionMap;
    }
    if (keys.length === 0) {
      return decisionMap;
    }

    const allDecideOptions = this.getAllDecideOptions(options);
    keys.forEach(key => {
      const optimizelyDecision: OptimizelyDecision = this.decide(user, key, options);
      if (!allDecideOptions[OptimizelyDecideOption.ENABLED_FLAGS_ONLY] || optimizelyDecision.enabled) {
        decisionMap[key] = optimizelyDecision;
      }
    });

    return decisionMap;
  }

  /**
   * Returns an object of decision results for all active flag keys.
   * @param     {OptimizelyUserContext}      user        A user context associated with this OptimizelyClient
   * @param     {OptimizelyDecideOption[]}  options     An array of options for decision-making.
   * @return    {[key: string]: OptimizelyDecision}      An object of all decision results mapped by flag keys.
   */
  decideAll(
    user: OptimizelyUserContext,
    options: OptimizelyDecideOption[] = []
  ): { [key: string]: OptimizelyDecision } {
    const configObj = this.projectConfigManager.getConfig();
    const decisionMap: { [key: string]: OptimizelyDecision } = {};
    if (!this.isValidInstance() || !configObj) {
      this.logger.log(LOG_LEVEL.ERROR, LOG_MESSAGES.INVALID_OBJECT, MODULE_NAME, 'decideAll');
      return decisionMap;
    }

    const allFlagKeys = Object.keys(configObj.featureKeyMap);

    return this.decideForKeys(user, allFlagKeys, options);
  }

}<|MERGE_RESOLUTION|>--- conflicted
+++ resolved
@@ -13,13 +13,8 @@
  * See the License for the specific language governing permissions and      *
  * limitations under the License.                                           *
  ***************************************************************************/
-<<<<<<< HEAD
 import { LoggerFacade, ErrorHandler } from '../modules/logging';
-import { sprintf, objectValues } from '../utils/fns';
-=======
-import { LoggerFacade, ErrorHandler } from '@optimizely/js-sdk-logging';
 import { sprintf, objectValues } from '@utils/fns';
->>>>>>> f36baf4a
 import { NotificationCenter } from '../core/notification_center';
 import { EventProcessor } from '@optimizely/js-sdk-event-processor';
 
